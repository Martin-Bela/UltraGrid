/**
 * @file   video_codec.c
 * @author Martin Benes     <martinbenesh@gmail.com>
 * @author Lukas Hejtmanek  <xhejtman@ics.muni.cz>
 * @author Petr Holub       <hopet@ics.muni.cz>
 * @author Milos Liska      <xliska@fi.muni.cz>
 * @author Jiri Matela      <matela@ics.muni.cz>
 * @author Dalibor Matura   <255899@mail.muni.cz>
 * @author Ian Wesley-Smith <iwsmith@cct.lsu.edu>
 *
 * @brief This file contains video codec-related functions.
 *
 * This file contains video codecs' metadata and helper
 * functions as well as pixelformat converting functions.
 */
/* Copyright (c) 2005-2021 CESNET z.s.p.o.
 *
 * Redistribution and use in source and binary forms, with or without
 * modification, is permitted provided that the following conditions
 * are met:
 * 
 * 1. Redistributions of source code must retain the above copyright
 *    notice, this list of conditions and the following disclaimer.
 * 
 * 2. Redistributions in binary form must reproduce the above copyright
 *    notice, this list of conditions and the following disclaimer in the
 *    documentation and/or other materials provided with the distribution.
 * 
 * 3. All advertising materials mentioning features or use of this software
 *    must display the following acknowledgement:
 * 
 *      This product includes software developed by CESNET z.s.p.o.
 * 
 * 4. Neither the name of the CESNET nor the names of its contributors may be
 *    used to endorse or promote products derived from this software without
 *    specific prior written permission.
 *
 * THIS SOFTWARE IS PROVIDED BY THE AUTHORS AND CONTRIBUTORS
 * "AS IS" AND ANY EXPRESSED OR IMPLIED WARRANTIES, INCLUDING,
 * BUT NOT LIMITED TO, THE IMPLIED WARRANTIES OF MERCHANTABILITY
 * AND FITNESS FOR A PARTICULAR PURPOSE ARE DISCLAIMED. IN NO
 * EVENT SHALL THE AUTHORS OR CONTRIBUTORS BE LIABLE FOR ANY DIRECT,
 * INDIRECT, INCIDENTAL, SPECIAL, EXEMPLARY, OR CONSEQUENTIAL DAMAGES
 * (INCLUDING, BUT NOT LIMITED TO, PROCUREMENT OF SUBSTITUTE GOODS OR
 * SERVICES; LOSS OF USE, DATA, OR PROFITS; OR BUSINESS INTERRUPTION)
 * HOWEVER CAUSED AND ON ANY THEORY OF LIABILITY, WHETHER IN
 * CONTRACT, STRICT LIABILITY, OR TORT (INCLUDING NEGLIGENCE OR
 * OTHERWISE) ARISING IN ANY WAY OUT OF THE USE OF THIS SOFTWARE,
 * EVEN IF ADVISED OF THE POSSIBILITY OF SUCH DAMAGE.
 *
 */

#define __STDC_WANT_LIB_EXT1__ 1 // qsort_s

#ifdef HAVE_CONFIG_H
#include "config.h"
#include "config_unix.h"
#include "config_win32.h"
#endif // HAVE_CONFIG_H

#include <stdint.h>
#include <stdio.h>
#include <stdlib.h>
#include <string.h>

#if !defined __STDC_LIB_EXT1__
# if defined _WIN32
#  define QSORT_S_COMP_FIRST 1 // MS version of qsort_s with comparator as first arg
# else
#  define qsort_s qsort_r
# endif
#endif

#include "debug.h"
#include "host.h"
#include "hwaccel_vdpau.h"
#include "utils/misc.h" // to_fourcc
#include "video_codec.h"

#ifdef __SSSE3__
#include "tmmintrin.h"
// compat with older Clang compiler
#ifndef _mm_bslli_si128
#define _mm_bslli_si128 _mm_slli_si128
#endif
#ifndef _mm_bsrli_si128
#define _mm_bsrli_si128 _mm_srli_si128
#endif
#endif

#ifdef __cplusplus
#include <algorithm>
using std::max;
using std::min;
#else
#undef max
#undef min
#define max(a, b)      (((a) > (b))? (a): (b))
#define min(a, b)      (((a) < (b))? (a): (b))
#endif

#ifdef WORDS_BIGENDIAN
#define BYTE_SWAP(x) (3 - x)
#else
#define BYTE_SWAP(x) x
#endif

#ifdef __SSE2__
static void vc_deinterlace_aligned(unsigned char *src, long src_linesize, int lines);
static void vc_deinterlace_unaligned(unsigned char *src, long src_linesize, int lines);
#endif
static void vc_copylineToUYVY601(unsigned char * __restrict dst, const unsigned char * __restrict src, int dst_len,
                int rshift, int gshift, int bshift, int pix_size) __attribute__((unused));
static decoder_func_t vc_copylineUYVYtoRG48;
static decoder_func_t vc_copylineRGBtoRG48;
static decoder_func_t vc_copylineRGBAtoRG48;
static decoder_func_t vc_copylineRG48toUYVY;

/**
 * Defines codec metadata
 * @note
 * Members that are not relevant for specified codec (eg. bpp, rgb for opaque
 * and interframe for not opaque) should be zero.
 */
struct codec_info_t {
        const char *name;                ///< displayed name
        const char *name_long;           ///< more descriptive name
        uint32_t fcc;                    ///< FourCC
        int h_align;                     ///< Number of pixels each line is aligned to
        double bpp;                      ///< Number of bytes per pixel
                                         ///< @note
                                         ///< Should be nonzero even for compressed codecs
                                         ///< when display gets requestes compressed codec
                                         ///< (otherwise division by zero occurs).
        int bits_per_channel;            ///< Number of bits per color channel
        int block_size;                  ///< Bytes per pixel block (packed pixelformats only)
        unsigned rgb:1;                  ///< Whether pixelformat is RGB
        unsigned opaque:1;               ///< If codec is opaque (= compressed)
        unsigned interframe:1;           ///< Indicates if compression is interframe
        unsigned const_size:1;           ///< Indicates if data length is constant for all resolutions (hw surfaces)
        int subsampling;                 ///< Decimal representation of subsampling in format 'JabA', eg. 4440 (last number is alpha), 0 if undefined
        const char *file_extension;      ///< Extension that should be added to name if frame is saved to file.
};

static const struct codec_info_t codec_info[] = {
        [VIDEO_CODEC_NONE] = {"(none)", "Undefined Codec",
                0, 0, 0.0, 0, 0, FALSE, FALSE, FALSE, FALSE, 0, NULL},
        [RGBA] = {"RGBA", "Red Green Blue Alpha 32bit",
                to_fourcc('R','G','B','A'), 1, 4.0, 8, 4, TRUE, FALSE, FALSE, FALSE, 4444, "rgba"},
        [UYVY] = {"UYVY", "YUV 4:2:2",
                to_fourcc('U','Y','V','Y'), 2, 2, 8, 4, FALSE, FALSE, FALSE, FALSE, 4220, "yuv"},
        [YUYV] = {"YUYV", "YUV 4:2:2",
                to_fourcc('Y','U','Y','V'), 2, 2, 8, 4, FALSE, FALSE, FALSE, FALSE, 4220, "yuv"},
        [R10k] = {"R10k", "RGB 4:4:4",
                to_fourcc('R','1','0','k'), 64, 4, 10, 4, TRUE, FALSE, FALSE, FALSE, 4440, "r10k"},
        [R12L] = {"R12L", "12-bit packed RGB 4:4:4 little-endian", // SMPTE 268M DPX v1, Annex C, Method C4
                to_fourcc('R','1','2','l'), 8, 36.0/8.0, 12, 36, TRUE, FALSE, FALSE, FALSE, 4440, "r12l"},
        [v210] = {"v210", "YUV 4:2:2",
                to_fourcc('v','2','1','0'), 48, 8.0 / 3.0, 10, 16, FALSE, FALSE, FALSE, FALSE, 4220, "v210"},
        [DVS10] = {"DVS10", "Centaurus 10bit YUV 4:2:2",
                to_fourcc('D','S','1','0'), 48, 8.0 / 3.0, 10, 4, FALSE, FALSE, FALSE, FALSE, 4220, "dvs10"},
        [DXT1] = {"DXT1", "S3 Compressed Texture DXT1",
                to_fourcc('D','X','T','1'), 0, 0.5, 2, 0, TRUE, TRUE, FALSE, FALSE, 0, "dxt1"},
        [DXT1_YUV] = {"DXT1_YUV", "S3 Compressed Texture DXT1 YUV",
                to_fourcc('D','X','T','Y'), 0, 0.5, 2, 0, FALSE, TRUE, FALSE, FALSE, 0, "dxt1y"}, /* packet YCbCr inside DXT1 channels */
        [DXT5] = {"DXT5", "S3 Compressed Texture DXT5 YCoCg",
                to_fourcc('D','X','T','5'), 0, 1.0, 4, 0, FALSE, TRUE, FALSE, FALSE, 0, "yog"},/* DXT5 YCoCg */
        [RGB] = {"RGB", "Red Green Blue 24bit",
                to_fourcc('R','G','B','2'), 1, 3.0, 8, 3, TRUE, FALSE, FALSE, FALSE, 4440, "rgb"},
        [DPX10] = {"DPX10", "DPX10",
                to_fourcc('D','P','1','0'), 1, 4.0, 10, 4, TRUE, FALSE, FALSE, FALSE, 4440, "dpx"},
        [JPEG] = {"JPEG",  "JPEG",
                to_fourcc('J','P','E','G'), 0, 1.0, 8, 0, FALSE, TRUE, FALSE, FALSE, 0, "jpg"},
        [RAW] = {"raw", "Raw SDI video",
                to_fourcc('r','a','w','s'), 0, 1.0, 0, 0, FALSE, TRUE, FALSE, FALSE, 0, "raw"}, /* raw SDI */
        [H264] = {"H.264", "H.264/AVC",
                to_fourcc('A','V','C','1'), 0, 1.0, 8, 0, FALSE, TRUE, TRUE, FALSE, 0, "h264"},
        [H265] = {"H.265", "H.265/HEVC",
                to_fourcc('H','E','V','C'), 0, 1.0, 8, 0, FALSE, TRUE, TRUE, FALSE, 0, "h265"},
        [MJPG] = {"MJPEG", "MJPEG",
                to_fourcc('M','J','P','G'), 0, 1.0, 8, 0, FALSE, TRUE, FALSE, FALSE, 0, "jpg"},
        [VP8] = {"VP8", "Google VP8",
                to_fourcc('V','P','8','0'), 0, 1.0, 8, 0, FALSE, TRUE, TRUE, FALSE, 0, "vp8"},
        [VP9] = {"VP9", "Google VP9",
                to_fourcc('V','P','9','0'), 0, 1.0, 8, 0, FALSE, TRUE, TRUE, FALSE, 0, "vp9"},
        [BGR] = {"BGR", "Blue Green Red 24bit",
                to_fourcc('B','G','R','2'), 1, 3.0, 8, 3, TRUE, FALSE, FALSE, FALSE, 4440, "bgr"},
        [J2K] = {"J2K", "JPEG 2000",
                to_fourcc('M','J','2','C'), 0, 1.0, 8, 0, FALSE, TRUE, FALSE, FALSE, 0, "j2k"},
        [J2KR] = {"J2KR", "JPEG 2000 RGB",
                to_fourcc('M','J','2','R'), 0, 1.0, 8, 0, FALSE, TRUE, FALSE, FALSE, 0, "j2k"},
#ifdef HWACC_VDPAU
        [HW_VDPAU] = {"HW_VDPAU", "VDPAU hardware surface",
                to_fourcc('V', 'D', 'P', 'S'), 0, 1.0, 8, sizeof(hw_vdpau_frame), FALSE, TRUE, FALSE, TRUE, 4440, "vdpau"},
#endif
        [HFYU] = {"HFYU", "HuffYUV",
                to_fourcc('H','F','Y','U'), 0, 1.0, 8, 0, FALSE, TRUE, FALSE, FALSE, 0, "hfyu"},
        [FFV1] = {"FFV1", "FFV1",
                to_fourcc('F','F','V','1'), 0, 1.0, 8, 0, FALSE, TRUE, FALSE, FALSE, 0, "ffv1"},
        [CFHD] = {"CFHD", "Cineform",
                to_fourcc('C','F','H','D'), 0, 1.0, 8, 0, FALSE, TRUE, FALSE, FALSE, 0, "cfhd"},
        [RG48] = {"RG48", "16-bit RGB little-endian",
                to_fourcc('R','G','4','8'), 1, 6.0, 16, 6, TRUE, FALSE, FALSE, FALSE, 4440, "rg48"},
        [AV1] =  {"AV1", "AOMedia Video 1",
                to_fourcc('a','v','0','1'), 0, 1.0, 8, 0, FALSE, TRUE, TRUE, FALSE, 0, "av1"},
        [I420] =  {"I420", "planar YUV 4:2:0",
<<<<<<< HEAD
                to_fourcc('I','4','2','0'), 2, 3.0/2.0, 8, 0, FALSE, FALSE, FALSE, FALSE, "yuv"},
        [CUDA_RGBA] =  {"CUDA_RGBA", "CUDA RGBA",
                to_fourcc('R','G','B','A'), 1, 4.0, 8, 4, TRUE, FALSE, FALSE, FALSE, "rgba"},
        [CUDA_I420] =  {"CUDA_I420", "CUDA I420",
                to_fourcc('I','4','2','0'), 2, 3.0/2.0, 8, 0, FALSE, FALSE, FALSE, FALSE, "yuv"},
=======
                to_fourcc('I','4','2','0'), 2, 3.0/2.0, 8, 0, FALSE, FALSE, FALSE, FALSE, 4200, "yuv"},
>>>>>>> 1d47a5f0
        [Y216] =  {"Y216", "Packed 16-bit YUV 4:2:2 little-endian",
                to_fourcc('Y','2','1','6'), 2, 4.0, 16, 8, FALSE, FALSE, FALSE, FALSE, 4220, "y216"},
};

/// for planar pixel formats
struct pixfmt_plane_info_t {
        int plane_info[8];              ///< [1st comp H subsamp, 1st comp V subs., 2nd comp H....]
};

static const struct pixfmt_plane_info_t pixfmt_plane_info[] = {
        [I420] = {{1, 1, 2, 2, 2, 2, 0, 0}},
        [VIDEO_CODEC_END] = {{0}}, // end must be present to all codecs to have the metadata defined
};

/**
 * This struct specifies alias FourCC used for another FourCC
 */
struct alternative_fourcc {
        uint32_t alias;
        uint32_t primary_fcc;
};

/**
 * This array contains FourCC aliases mapping
 */
static const struct alternative_fourcc fourcc_aliases[] = {
        // the following two are here because it was sent with wrong endiannes in past
        {to_fourcc('A', 'B', 'G', 'R'), to_fourcc('R', 'G', 'B', 'A')},
        {to_fourcc('2', 'B', 'G', 'R'), to_fourcc('R', 'G', 'B', '2')},
        // following ones are rather for further compatibility (proposed codecs rename)
        {to_fourcc('M', 'J', 'P', 'G'), to_fourcc('J', 'P', 'E', 'G')},

        {to_fourcc('2', 'V', 'u', 'y'), to_fourcc('U', 'Y', 'V', 'Y')},
        {to_fourcc('2', 'v', 'u', 'y'), to_fourcc('U', 'Y', 'V', 'Y')},
        {to_fourcc('d', 'v', 's', '8'), to_fourcc('U', 'Y', 'V', 'Y')},
        {to_fourcc('D', 'V', 'S', '8'), to_fourcc('U', 'Y', 'V', 'Y')},
        {to_fourcc('y', 'u', 'v', '2'), to_fourcc('U', 'Y', 'V', 'Y')},
        {to_fourcc('y', 'u', 'V', '2'), to_fourcc('U', 'Y', 'V', 'Y')},
};

struct alternative_codec_name {
        const char *alias;
        const char *primary_name;
};

static const struct alternative_codec_name codec_name_aliases[] = {
        {"2vuy", "UYVY"},
        {"AVC", "H.264"},
        {"HEVC", "H.265"},
};

void show_codec_help(const char *module, const codec_t *codecs8, const codec_t *codecs10, const codec_t *codecs12)
{
        printf("\tSupported codecs (%s):\n", module);

        if (codecs8) {
                printf("\t\t8bits\n");

                while (*codecs8 != VIDEO_CODEC_NONE) {
                        printf("\t\t\t'%s' - %s\n", codec_info[*codecs8].name, codec_info[*codecs8].name_long);
                        codecs8++;
                }
        }

        if (codecs10) {
                printf("\t\t10bits\n");
                while (*codecs10 != VIDEO_CODEC_NONE) {
                        printf("\t\t\t'%s' - %s\n", codec_info[*codecs10].name, codec_info[*codecs10].name_long);
                        codecs10++;
                }
        }

        if (codecs12) {
                printf("\t\t12bits\n");
                while (*codecs12 != VIDEO_CODEC_NONE) {
                        printf("\t\t\t'%s' - %s\n", codec_info[*codecs12].name, codec_info[*codecs12].name_long);
                        codecs12++;
                }
        }
}

int get_bits_per_component(codec_t codec)
{
        unsigned int i = (unsigned int) codec;

        if (i < sizeof codec_info / sizeof(struct codec_info_t)) {
                return codec_info[i].bits_per_channel;
        } else {
                return 0;
        }
}

int get_subsampling(codec_t codec)
{
        if (codec < sizeof codec_info / sizeof(struct codec_info_t)) {
                return codec_info[codec].subsampling;
        }
        return 0;
}

double get_bpp(codec_t codec)
{
        unsigned int i = (unsigned int) codec;

        if (i < sizeof codec_info / sizeof(struct codec_info_t)) {
                return codec_info[i].bpp;
        } else {
                return 0;
        }
}

uint32_t get_fourcc(codec_t codec)
{
        unsigned int i = (unsigned int) codec;

        if (i < sizeof codec_info / sizeof(struct codec_info_t)) {
                return codec_info[i].fcc;
        } else {
                return 0;
        }
}

const char * get_codec_name(codec_t codec)
{
        unsigned int i = (unsigned int) codec;

        if (i < sizeof codec_info / sizeof(struct codec_info_t)) {
                return codec_info[i].name;
        } else {
                return 0;
        }
}

const char * get_codec_name_long(codec_t codec)
{
        unsigned int i = (unsigned int) codec;

        if (i < sizeof codec_info / sizeof(struct codec_info_t)) {
                return codec_info[i].name_long;
        } else {
                return 0;
        }
}

codec_t get_codec_from_fcc(uint32_t fourcc)
{
        for (unsigned int i = 0; i < sizeof codec_info / sizeof(struct codec_info_t); ++i) {
                if (fourcc == codec_info[i].fcc)
                        return i;
        }

        // try to look through aliases
        for (size_t i = 0; i < sizeof(fourcc_aliases) / sizeof(struct alternative_fourcc); ++i) {
                if (fourcc == fourcc_aliases[i].alias) {
                        for (unsigned int j = 0; j < sizeof codec_info / sizeof(struct codec_info_t); ++j) {
                                if (fourcc_aliases[i].primary_fcc == codec_info[j].fcc)
                                        return j;
                        }
                }
        }
        return VIDEO_CODEC_NONE;
}

/**
 * Helper codec finding function
 *
 * Iterates through codec list and finds appropriate codec.
 *
 * @returns codec
 */
static codec_t get_codec_from_name_wo_alias(const char *name)
{
        for (unsigned int i = 0; i < sizeof codec_info / sizeof(struct codec_info_t); ++i) {
                if (codec_info[i].name && strcasecmp(codec_info[i].name, name) == 0) {
                        return i;
                }
        }

        return VIDEO_CODEC_NONE;
}

codec_t get_codec_from_name(const char *name)
{
        codec_t ret = get_codec_from_name_wo_alias(name);
        if (ret != VIDEO_CODEC_NONE) {
                return ret;
        }

        // try to find if this is not an alias
        for (size_t i = 0; i < sizeof(codec_name_aliases) / sizeof(struct alternative_codec_name); ++i) {
                if (strcasecmp(name, codec_name_aliases[i].alias) == 0) {
                        ret = get_codec_from_name_wo_alias(codec_name_aliases[i].primary_name);
                        if (ret != VIDEO_CODEC_NONE) {
                                return ret;
                        }
                }
        }
        return VIDEO_CODEC_NONE;
}

const char *get_codec_file_extension(codec_t codec)
{
        unsigned int i = (unsigned int) codec;

        if (i < sizeof codec_info / sizeof(struct codec_info_t)) {
                return codec_info[i].file_extension;
        } else {
                return 0;
        }
}

/**
 * @retval TRUE if codec is compressed
 * @retval FALSE if codec is pixelformat
 */
int is_codec_opaque(codec_t codec)
{
        unsigned int i = (unsigned int) codec;

        if (i < sizeof codec_info / sizeof(struct codec_info_t)) {
                return codec_info[i].opaque;
        } else {
                return 0;
        }
}

/**
 * Returns whether specified codec is an interframe compression.
 * Not defined for pixelformats
 * @retval TRUE if compression is interframe
 * @retval FALSE if compression is not interframe
 */
int is_codec_interframe(codec_t codec)
{
        unsigned int i = (unsigned int) codec;

        if (i < sizeof codec_info / sizeof(struct codec_info_t)) {
                return codec_info[i].interframe;
        } else {
                return 0;
        }
}

/** @brief Returns TRUE if specified pixelformat is some form of RGB (not YUV).
 *
 * Unspecified for compressed codecs.
 * @retval TRUE  if pixelformat is RGB
 * @retval FALSE if pixelformat is not a RGB */
int codec_is_a_rgb(codec_t codec)
{
        unsigned int i = (unsigned int) codec;

        if (i < sizeof codec_info / sizeof(struct codec_info_t)) {
                return codec_info[i].rgb;
        } else {
                return 0;
        }
}

/** @brief Returns TRUE if specified pixelformat has constant size regardles
 * of resolution. If so the block_size value represents the size.
 *
 * Unspecified for compressed codecs.
 * @retval TRUE  if pixelformat is const size
 * @retval FALSE if pixelformat is not const size */
int codec_is_const_size(codec_t codec)
{
        unsigned int i = (unsigned int) codec;

        if (i < sizeof codec_info / sizeof(struct codec_info_t)) {
                return codec_info[i].const_size;
        } else {
                return 0;
        }
}

bool codec_is_hw_accelerated(codec_t codec) {
        return codec == HW_VDPAU;
}

/** @brief Returns aligned linesize according to pixelformat specification (in bytes) */
int vc_get_linesize(unsigned int width, codec_t codec)
{
        if (codec >= sizeof codec_info / sizeof(struct codec_info_t)) {
                return 0;
        }

        if (codec_info[codec].h_align) {
                width =
                    ((width + codec_info[codec].h_align -
                      1) / codec_info[codec].h_align) *
                    codec_info[codec].h_align;
        }
        return width * codec_info[codec].bpp;
}

/**
 * Returns storage requirements for given parameters
 */
size_t vc_get_datalen(unsigned int width, unsigned int height, codec_t codec)
{
        if (codec_is_planar(codec)) {
                assert(get_bits_per_component(codec) == 8);
                size_t ret = 0;
                int sub[8];
                codec_get_planes_subsampling(codec, sub);
                for (int i = 0; i < 4; ++i) {
                        if (sub[i * 2] == 0) { // less than 4 planes
                                break;
                        }
                        ret += ((width + sub[i * 2] - 1) / sub[i * 2])
                                * ((height + sub[i * 2 + 1] - 1) / sub[i * 2 + 1]);
                }

                return ret;
        } else {
                return vc_get_linesize(width, codec) * height;
        }
}

/// @brief returns @ref codec_info_t::block_size
int get_pf_block_size(codec_t codec)
{
        unsigned int i = (unsigned int) codec;

        if (i < sizeof codec_info / sizeof(struct codec_info_t)) {
                return codec_info[i].block_size;
        } else {
                return 0;
        }
}

/** @brief Deinterlaces framebuffer.
 *
 * vc_deinterlace performs linear blend deinterlace on a framebuffer.
 * @param[in,out] src          framebuffer to be deinterlaced
 * @param[in]     src_linesize length of a line (bytes)
 * @param[in]     lines        number of lines
 * @see vc_deinterlace_aligned
 * @see vc_deinterlace_unaligned
 */
void vc_deinterlace(unsigned char *src, long src_linesize, int lines)
{
#ifdef __SSE2__
        if(((uintptr_t) src & 0x0Fu) == 0u && src_linesize % 16 == 0) {
                vc_deinterlace_aligned(src, src_linesize, lines);
        } else {
                vc_deinterlace_unaligned(src, src_linesize, lines);
        }
#else
        for (int y = 0; y < lines; y += 2) {
                for (int x = 0; x < src_linesize; ++x) {
                        int val = (*src + src[src_linesize] + 1) >> 1;
                        *src = src[src_linesize]  = val;
                        src++;
                }
                src += src_linesize;
        }
#endif
}

#ifdef __SSE2__
/**
 * Aligned version of deinterlace filter
 *
 * @param src 16-byte aligned buffer
 * @see vc_deinterlace
 */
static void vc_deinterlace_aligned(unsigned char *src, long src_linesize, int lines)
{
        int i, j;
        long pitch = src_linesize;
        register long pitch2 = pitch * 2;
        unsigned char *bline1, *bline2, *bline3;
        register unsigned char *line1, *line2, *line3;

        bline1 = src;
        bline2 = src + pitch;
        bline3 = src + 3 * pitch;
        for (i = 0; i < src_linesize; i += 16) {
                /* preload first two lines */
                asm volatile ("movdqa (%0), %%xmm0\n"
                              "movdqa (%1), %%xmm1\n"::"r" ((unsigned long *)(void *)
                                                            bline1),
                              "r"((unsigned long *)(void *) bline2));
                line1 = bline2;
                line2 = bline2 + pitch;
                line3 = bline3;
                for (j = 0; j < lines - 4; j += 2) {
                        asm volatile ("movdqa (%1), %%xmm2\n"
                                      "pavgb %%xmm2, %%xmm0\n"
                                      "pavgb %%xmm1, %%xmm0\n"
                                      "movdqa (%2), %%xmm1\n"
                                      "movdqa %%xmm0, (%0)\n"
                                      "pavgb %%xmm1, %%xmm0\n"
                                      "pavgb %%xmm2, %%xmm0\n"
                                      "movdqa %%xmm0, (%1)\n"::"r" ((unsigned
                                                      long *) (void *) line1),
                                      "r"((unsigned long *) (void *) line2),
                                      "r"((unsigned long *) (void *) line3)
                            );
                        line1 += pitch2;
                        line2 += pitch2;
                        line3 += pitch2;
                }
                bline1 += 16;
                bline2 += 16;
                bline3 += 16;
        }
}
/**
 * Unaligned version of deinterlace filter
 *
 * @param src 4-byte aligned buffer
 * @see vc_deinterlace
 */
static void vc_deinterlace_unaligned(unsigned char *src, long src_linesize, int lines)
{
        int i, j;
        long pitch = src_linesize;
        register long pitch2 = pitch * 2;
        unsigned char *bline1, *bline2, *bline3;
        register unsigned char *line1, *line2, *line3;

        bline1 = src;
        bline2 = src + pitch;
        bline3 = src + 3 * pitch;
        for (i = 0; i < src_linesize; i += 16) {
                /* preload first two lines */
                asm volatile ("movdqu (%0), %%xmm0\n"
                              "movdqu (%1), %%xmm1\n"::"r" (bline1),
                              "r" (bline2));
                line1 = bline2;
                line2 = bline2 + pitch;
                line3 = bline3;
                for (j = 0; j < lines - 4; j += 2) {
                        asm volatile ("movdqu (%1), %%xmm2\n"
                                      "pavgb %%xmm2, %%xmm0\n"
                                      "pavgb %%xmm1, %%xmm0\n"
                                      "movdqu (%2), %%xmm1\n"
                                      "movdqu %%xmm0, (%0)\n"
                                      "pavgb %%xmm1, %%xmm0\n"
                                      "pavgb %%xmm2, %%xmm0\n"
                                      "movdqu %%xmm0, (%1)\n"::"r" (line1),
                                      "r" (line2),
                                      "r" (line3)
                            );
                        line1 += pitch2;
                        line2 += pitch2;
                        line3 += pitch2;
                }
                bline1 += 16;
                bline2 += 16;
                bline3 += 16;
        }
}
#endif

/**
 * Extended version of vc_deinterlace(). The former version was in-place only.
 * This allows to output to different buffer.
 */
void vc_deinterlace_ex(unsigned char *src, size_t src_linesize, unsigned char *dst, size_t dst_pitch, size_t lines)
{
        for (size_t y = 0; y < lines; y += 2) {
                for (size_t x = 0; x < src_linesize; ++x) {
                        int val = (*src + src[src_linesize] + 1) >> 1;
                        *dst = dst[dst_pitch] = val;
                        src++;
                        dst++;
                }
                src += src_linesize;
                dst += dst_pitch;
        }
}

/**
 * @brief Converts v210 to UYVY
 * @param[out] dst     4-byte aligned output buffer where UYVY will be stored
 * @param[in]  src     4-byte aligned input buffer containing v210 (by definition of v210
 *                     should be even aligned to 16B boundary)
 * @param[in]  dst_len length of data that should be writen to dst buffer (in bytes)
 */
void vc_copylinev210(unsigned char * __restrict dst, const unsigned char * __restrict src, int dst_len, int rshift,
                int gshift, int bshift)
{
        UNUSED(rshift);
        UNUSED(gshift);
        UNUSED(bshift);
        struct {
                unsigned a:10;
                unsigned b:10;
                unsigned c:10;
                unsigned p1:2;
        } const *s;
        register uint32_t *d;
        register uint32_t tmp;

        d = (uint32_t *)(void *) dst;
        s = (const void *)src;

        while (dst_len >= 12) {
                tmp = (s->a >> 2) | (s->b >> 2) << 8 | (((s)->c >> 2) << 16);
                s++;
                *(d++) = tmp | ((s->a >> 2) << 24);
                tmp = (s->b >> 2) | (((s)->c >> 2) << 8);
                s++;
                *(d++) = tmp | ((s->a >> 2) << 16) | ((s->b >> 2) << 24);
                tmp = (s->c >> 2);
                s++;
                *(d++) =
                    tmp | ((s->a >> 2) << 8) | ((s->b >> 2) << 16) |
                    ((s->c >> 2) << 24);
                s++;

                dst_len -= 12;
        }
        if (dst_len >= 4) {
                tmp = (s->a >> 2) | (s->b >> 2) << 8 | (((s)->c >> 2) << 16);
                s++;
                *(d++) = tmp | ((s->a >> 2) << 24);
        }
        if (dst_len >= 8) {
                tmp = (s->b >> 2) | (((s)->c >> 2) << 8);
                s++;
                *(d++) = tmp | ((s->a >> 2) << 16) | ((s->b >> 2) << 24);
        }
}

/**
 * @brief Converts from YUYV to UYVY.
 * @copydetails vc_copylinev210
 */
void vc_copylineYUYV(unsigned char * __restrict dst, const unsigned char * __restrict src, int dst_len, int rshift,
                int gshift, int bshift)
{
        UNUSED(rshift);
        UNUSED(gshift);
        UNUSED(bshift);
#if defined __SSE2__
        register uint32_t *d;
        register const uint32_t *s;
        const uint32_t * const end = (uint32_t *)(void *) dst + dst_len / 4;

        uint32_t mask[4] = {
                0xff00ff00ul,
                0xff00ff00ul,
                0xff00ff00ul,
                0xff00ff00ul};

        d = (uint32_t *)(void *) dst;
        s = (const uint32_t *)(const void *) src;

        assert(dst_len % 4 == 0);

        if((dst_len % 16 == 0)) {
                asm("movdqu (%0), %%xmm4\n"
                                "movdqa %%xmm4, %%xmm5\n"
                                "psrldq $1, %%xmm5\n"
                                : :"r"(mask));
                while(d < end) {
                        asm volatile ("movdqu (%0), %%xmm0\n"
                                        "movdqu %%xmm0, %%xmm1\n"
                                        "pand %%xmm4, %%xmm0\n"
                                        "psrldq $1, %%xmm0\n"
                                        "pand %%xmm5, %%xmm1\n"
                                        "pslldq $1, %%xmm1\n"
                                        "por %%xmm0, %%xmm1\n"
                                        "movdqu %%xmm1, (%1)\n"::"r" (s), "r"(d));
                        s += 4;
                        d += 4;
                }
        } else {
                while(d < end) {
                        register uint32_t tmp = *s;
                        *d = ((tmp & 0x00ff0000) << 8) | ((tmp & 0xff000000) >> 8) |
                                ((tmp & 0x000000ff) << 8) | ((tmp & 0x0000ff00) >> 8);
                        s++;
                        d++;

                }
        }
#else
	char u, y1, v, y2;
        OPTIMIZED_FOR (int x = 0; x <= dst_len - 4; x += 4) {
		y1 = *src++;
		u = *src++;
		y2 = *src++;
		v = *src++;
		*dst++ = u;
		*dst++ = y1;
		*dst++ = v;
		*dst++ = y2;
	}
#endif
}

/**
 * @brief Converts from R10k to RGBA
 *
 * @param[out] dst     4B-aligned buffer that will contain result
 * @param[in]  src     4B-aligned buffer containing pixels in R10k
 * @param[in]  dst_len length of data that should be writen to dst buffer (in bytes)
 * @param[in]  rshift  destination red shift
 * @param[in]  gshift  destination green shift
 * @param[in]  bshift  destination blue shift
 */
void
vc_copyliner10k(unsigned char * __restrict dst, const unsigned char * __restrict src, int len, int rshift,
                int gshift, int bshift)
{
        struct {
                unsigned r:8;

                unsigned gh:6;
                unsigned p1:2;

                unsigned bh:4;
                unsigned p2:2;
                unsigned gl:2;

                unsigned p3:2;
                unsigned p4:2;
                unsigned bl:4;
        } const *s;
        register uint32_t *d;
        register uint32_t tmp;

        d = (uint32_t *)(void *) dst;
        s = (const void *)(const void *) src;

        while (len >= 16) {
                tmp =
                    (s->
                     r << rshift) | (((s->gh << 2) | s->
                                      gl) << gshift) | (((s->bh << 4) | s->
                                                         bl) << bshift);
                s++;
                *(d++) = tmp;
                tmp =
                    (s->
                     r << rshift) | (((s->gh << 2) | s->
                                      gl) << gshift) | (((s->bh << 4) | s->
                                                         bl) << bshift);
                s++;
                *(d++) = tmp;
                tmp =
                    (s->
                     r << rshift) | (((s->gh << 2) | s->
                                      gl) << gshift) | (((s->bh << 4) | s->
                                                         bl) << bshift);
                s++;
                *(d++) = tmp;
                tmp =
                    (s->
                     r << rshift) | (((s->gh << 2) | s->
                                      gl) << gshift) | (((s->bh << 4) | s->
                                                         bl) << bshift);
                s++;
                *(d++) = tmp;
                len -= 16;
        }
        while (len >= 4) {
                tmp =
                    (s->
                     r << rshift) | (((s->gh << 2) | s->
                                      gl) << gshift) | (((s->bh << 4) | s->
                                                         bl) << bshift);
                s++;
                *(d++) = tmp;
                len -= 4;
        }
}

/**
 * @brief Converts from R12L to RGB
 *
 * @param[out] dst     4B-aligned buffer that will contain result
 * @param[in]  src     buffer containing pixels in R12L
 * @param[in]  dst_len length of data that should be writen to dst buffer (in bytes)
 * @param[in]  rshift  ignored
 * @param[in]  gshift  ignored
 * @param[in]  bshift  ignored
 */
void
vc_copylineR12LtoRGB(unsigned char * __restrict dst, const unsigned char * __restrict src, int dstlen, int rshift,
                int gshift, int bshift)
{
        UNUSED(rshift);
        UNUSED(gshift);
        UNUSED(bshift);

        OPTIMIZED_FOR (int x = 0; x <= dstlen - 24; x += 24) {
                uint8_t tmp;
                tmp = src[BYTE_SWAP(0)] >> 4;
                tmp |= src[BYTE_SWAP(1)] << 4;
                *dst++ = tmp; // r0
                *dst++ = src[BYTE_SWAP(2)]; // g0
                tmp = src[BYTE_SWAP(3)]>> 4;
                src += 4;
                tmp |= src[BYTE_SWAP(0)] << 4;
                *dst++ = tmp; // b0
                *dst++ = src[BYTE_SWAP(1)]; // r1
                tmp = src[BYTE_SWAP(2)] >> 4;
                tmp |= src[BYTE_SWAP(3)] << 4;
                src += 4;
                *dst++ = tmp; // g1
                *dst++ = src[BYTE_SWAP(0)]; // b1
                tmp = src[BYTE_SWAP(1)] >> 4;
                tmp |= src[BYTE_SWAP(2)] << 4;
                *dst++ = tmp; // r2
                *dst++ = src[BYTE_SWAP(3)]; // g2
                src += 4;
                tmp = src[BYTE_SWAP(0)] >> 4;
                tmp |= src[BYTE_SWAP(1)] << 4;
                *dst++ = tmp; // b2
                *dst++ = src[BYTE_SWAP(2)]; // r3
                tmp = src[BYTE_SWAP(3)] >> 4;
                src += 4;
                tmp |= src[BYTE_SWAP(0)] << 4;
                *dst++ = tmp; // g3
                *dst++ = src[BYTE_SWAP(1)]; // b3
                tmp = src[BYTE_SWAP(2)] >> 4;
                tmp |= src[BYTE_SWAP(3)] << 4;
                src += 4;
                *dst++ = tmp; // r4
                *dst++ = src[BYTE_SWAP(0)]; // g4
                tmp = src[BYTE_SWAP(1)] >> 4;
                tmp |= src[BYTE_SWAP(2)] << 4;
                *dst++ = tmp; // b4
                *dst++ = src[BYTE_SWAP(3)]; // r5
                src += 4;
                tmp = src[BYTE_SWAP(0)] >> 4;
                tmp |= src[BYTE_SWAP(1)] << 4;
                *dst++ = tmp; // g5
                *dst++ = src[BYTE_SWAP(2)]; // b5
                tmp = src[BYTE_SWAP(3)] >> 4;
                src += 4;
                tmp |= src[BYTE_SWAP(0)] << 4;
                *dst++ = tmp; // r6
                *dst++ = src[BYTE_SWAP(1)]; // g6
                tmp = src[BYTE_SWAP(2)] >> 4;
                tmp |= src[BYTE_SWAP(3)] << 4;
                src += 4;
                *dst++ = tmp; // b6
                *dst++ = src[BYTE_SWAP(0)]; // r7
                tmp = src[BYTE_SWAP(1)] >> 4;
                tmp |= src[BYTE_SWAP(2)] << 4;
                *dst++ = tmp; // g7
                *dst++ = src[BYTE_SWAP(3)]; // b7
                src += 4;
        }
}

/**
 * @brief Converts from R12L to RGBA
 *
 * @param[out] dst     4B-aligned buffer that will contain result
 * @param[in]  src     buffer containing pixels in R12L
 * @param[in]  dstlen  length of data that should be writen to dst buffer (in bytes)
 * @param[in]  rshift  destination red shift
 * @param[in]  gshift  destination green shift
 * @param[in]  bshift  destination blue shift
 */
        void
vc_copylineR12L(unsigned char *dst, const unsigned char *src, int dstlen, int rshift,
                int gshift, int bshift)
{
        assert((uintptr_t) dst % sizeof(uint32_t) == 0);
        uint32_t *d = (uint32_t *)(void *) dst;

        OPTIMIZED_FOR (int x = 0; x <= dstlen - 32; x += 32) {
                uint8_t tmp;
                uint8_t r, g, b;
                tmp = src[BYTE_SWAP(0)] >> 4;
                tmp |= src[BYTE_SWAP(1)] << 4;
                r = tmp; // r0
                g = src[BYTE_SWAP(2)]; // g0
                tmp = src[BYTE_SWAP(3)]>> 4;
                src += 4;
                tmp |= src[BYTE_SWAP(0)] << 4;
                b = tmp; // b0
                *d++ = (r << rshift) | (g << gshift) | (b << bshift);
                r = src[BYTE_SWAP(1)]; // r1
                tmp = src[BYTE_SWAP(2)] >> 4;
                tmp |= src[BYTE_SWAP(3)] << 4;
                src += 4;
                g = tmp; // g1
                b = src[BYTE_SWAP(0)]; // b1
                *d++ = (r << rshift) | (g << gshift) | (b << bshift);
                tmp = src[BYTE_SWAP(1)] >> 4;
                tmp |= src[BYTE_SWAP(2)] << 4;
                r = tmp; // r2
                g = src[BYTE_SWAP(3)]; // g2
                src += 4;
                tmp = src[BYTE_SWAP(0)] >> 4;
                tmp |= src[BYTE_SWAP(1)] << 4;
                b = tmp; // b2
                *d++ = (r << rshift) | (g << gshift) | (b << bshift);
                r = src[BYTE_SWAP(2)]; // r3
                tmp = src[BYTE_SWAP(3)] >> 4;
                src += 4;
                tmp |= src[BYTE_SWAP(0)] << 4;
                g = tmp; // g3
                b = src[BYTE_SWAP(1)]; // b3
                *d++ = (r << rshift) | (g << gshift) | (b << bshift);
                tmp = src[BYTE_SWAP(2)] >> 4;
                tmp |= src[BYTE_SWAP(3)] << 4;
                src += 4;
                r = tmp; // r4
                g = src[BYTE_SWAP(0)]; // g4
                tmp = src[BYTE_SWAP(1)] >> 4;
                tmp |= src[BYTE_SWAP(2)] << 4;
                b = tmp; // b4
                *d++ = (r << rshift) | (g << gshift) | (b << bshift);
                r = src[BYTE_SWAP(3)]; // r5
                src += 4;
                tmp = src[BYTE_SWAP(0)] >> 4;
                tmp |= src[BYTE_SWAP(1)] << 4;
                g = tmp; // g5
                b = src[BYTE_SWAP(2)]; // b5
                *d++ = (r << rshift) | (g << gshift) | (b << bshift);
                tmp = src[BYTE_SWAP(3)] >> 4;
                src += 4;
                tmp |= src[BYTE_SWAP(0)] << 4;
                r = tmp; // r6
                g = src[BYTE_SWAP(1)]; // g6
                tmp = src[BYTE_SWAP(2)] >> 4;
                tmp |= src[BYTE_SWAP(3)] << 4;
                src += 4;
                b = tmp; // b6
                *d++ = (r << rshift) | (g << gshift) | (b << bshift);
                r = src[BYTE_SWAP(0)]; // r7
                tmp = src[BYTE_SWAP(1)] >> 4;
                tmp |= src[BYTE_SWAP(2)] << 4;
                g = tmp; // g7
                b = src[BYTE_SWAP(3)]; // b7
                src += 4;
                *d++ = (r << rshift) | (g << gshift) | (b << bshift);
        }
}

/**
 * @brief Changes color channels' order in RGBA
 *
 * @param[out] dst     4B-aligned buffer that will contain result
 * @param[in]  src     4B-aligned buffer containing pixels in RGBA
 * @param[in]  dst_len length of data that should be writen to dst buffer (in bytes)
 * @param[in]  rshift  destination red shift
 * @param[in]  gshift  destination green shift
 * @param[in]  bshift  destination blue shift
 */
void
vc_copylineRGBA(unsigned char * __restrict dst, const unsigned char * __restrict src, int len, int rshift,
                int gshift, int bshift)
{
        register uint32_t *d = (uint32_t *)(void *) dst;
        register const uint32_t *s = (const uint32_t *)(const void *) src;
        register uint32_t tmp;

        if (rshift == 0 && gshift == 8 && bshift == 16) {
                memcpy(dst, src, len);
        } else {
                while (len >= 16) {
                        register unsigned int r, g, b;
                        tmp = *(s++);
                        r = tmp & 0xff;
                        g = (tmp >> 8) & 0xff;
                        b = (tmp >> 16) & 0xff;
                        tmp = (r << rshift) | (g << gshift) | (b << bshift);
                        *(d++) = tmp;
                        tmp = *(s++);
                        r = tmp & 0xff;
                        g = (tmp >> 8) & 0xff;
                        b = (tmp >> 16) & 0xff;
                        tmp = (r << rshift) | (g << gshift) | (b << bshift);
                        *(d++) = tmp;
                        tmp = *(s++);
                        r = tmp & 0xff;
                        g = (tmp >> 8) & 0xff;
                        b = (tmp >> 16) & 0xff;
                        tmp = (r << rshift) | (g << gshift) | (b << bshift);
                        *(d++) = tmp;
                        tmp = *(s++);
                        r = tmp & 0xff;
                        g = (tmp >> 8) & 0xff;
                        b = (tmp >> 16) & 0xff;
                        tmp = (r << rshift) | (g << gshift) | (b << bshift);
                        *(d++) = tmp;
                        len -= 16;
                }
                while (len >= 4) {
                        register unsigned int r, g, b;
                        tmp = *(s++);
                        r = tmp & 0xff;
                        g = (tmp >> 8) & 0xff;
                        b = (tmp >> 16) & 0xff;
                        tmp = (r << rshift) | (g << gshift) | (b << bshift);
                        *(d++) = tmp;
                        len -= 4;
                }
        }
}

/**
 * @brief Converts from DVS10 to v210
 * @copydetails vc_copylinev210
 */
void vc_copylineDVS10toV210(unsigned char * __restrict dst, const unsigned char * __restrict src, int dst_len, int rshift,
                int gshift, int bshift)
{
        UNUSED(rshift);
        UNUSED(gshift);
        UNUSED(bshift);
        unsigned int *d;
        const unsigned int *s1;
        register unsigned int a,b;
        d = (unsigned int *)(void *) dst;
        s1 = (const unsigned int *)(const void *) src;

        OPTIMIZED_FOR (int x = 0; x <= dst_len - 4; x += 4) {
                a = b = *s1++;
                b = ((b >> 24) * 0x00010101) & 0x00300c03;
                a <<= 2;
                b |= a & (0xff<<2);
                a <<= 2;
                b |= a & (0xff00<<4);
                a <<= 2;
                b |= a & (0xff0000<<6);
                *d++ = b;
        }
}

/* convert 10bits Cb Y Cr A Y Cb Y A to 8bits Cb Y Cr Y Cb Y */

/* TODO: undo it - currently this decoder is broken */
#if 0 /* !(HAVE_MACOSX || HAVE_32B_LINUX) */

void vc_copylineDVS10(unsigned char *dst, unsigned char *src, int src_len)
{
        register unsigned char *_d = dst, *_s = src;

        while (src_len > 0) {

 asm("movd %0, %%xmm4\n": :"r"(0xffffff));

                asm volatile ("movdqa (%0), %%xmm0\n"
                              "movdqa 16(%0), %%xmm5\n"
                              "movdqa %%xmm0, %%xmm1\n"
                              "movdqa %%xmm0, %%xmm2\n"
                              "movdqa %%xmm0, %%xmm3\n"
                              "pand  %%xmm4, %%xmm0\n"
                              "movdqa %%xmm5, %%xmm6\n"
                              "movdqa %%xmm5, %%xmm7\n"
                              "movdqa %%xmm5, %%xmm8\n"
                              "pand  %%xmm4, %%xmm5\n"
                              "pslldq $4, %%xmm4\n"
                              "pand  %%xmm4, %%xmm1\n"
                              "pand  %%xmm4, %%xmm6\n"
                              "pslldq $4, %%xmm4\n"
                              "psrldq $1, %%xmm1\n"
                              "psrldq $1, %%xmm6\n"
                              "pand  %%xmm4, %%xmm2\n"
                              "pand  %%xmm4, %%xmm7\n"
                              "pslldq $4, %%xmm4\n"
                              "psrldq $2, %%xmm2\n"
                              "psrldq $2, %%xmm7\n"
                              "pand  %%xmm4, %%xmm3\n"
                              "pand  %%xmm4, %%xmm8\n"
                              "por %%xmm1, %%xmm0\n"
                              "psrldq $3, %%xmm3\n"
                              "psrldq $3, %%xmm8\n"
                              "por %%xmm2, %%xmm0\n"
                              "por %%xmm6, %%xmm5\n"
                              "por %%xmm3, %%xmm0\n"
                              "por %%xmm7, %%xmm5\n"
                              "movdq2q %%xmm0, %%mm0\n"
                              "por %%xmm8, %%xmm5\n"
                              "movdqa %%xmm5, %%xmm1\n"
                              "pslldq $12, %%xmm5\n"
                              "psrldq $4, %%xmm1\n"
                              "por %%xmm5, %%xmm0\n"
                              "psrldq $8, %%xmm0\n"
                              "movq %%mm0, (%1)\n"
                              "movdq2q %%xmm0, %%mm1\n"
                              "movdq2q %%xmm1, %%mm2\n"
                              "movq %%mm1, 8(%1)\n"
                              "movq %%mm2, 16(%1)\n"::"r" (_s), "r"(_d));
                _s += 32;
                _d += 24;
                src_len -= 32;
        }
}

#else

/**
 * @brief Converts from DVS10 to UYVY
 * @copydetails vc_copylinev210
 */
void vc_copylineDVS10(unsigned char * __restrict dst, const unsigned char * __restrict src, int dst_len, int rshift,
                int gshift, int bshift)
{
        UNUSED(rshift);
        UNUSED(gshift);
        UNUSED(bshift);
        int src_len = dst_len / 1.5; /* right units */
        register const uint64_t *s;
        register uint64_t *d;

        register uint64_t a1, a2, a3, a4;

        d = (uint64_t *)(void *) dst;
        s = (const uint64_t *)(const void *) src;

        OPTIMIZED_FOR (int x = 0; x <= src_len - 16; x += 16) {
                a1 = *(s++);
                a2 = *(s++);
                a3 = *(s++);
                a4 = *(s++);

                a1 = (a1 & 0xffffff) | ((a1 >> 8) & 0xffffff000000LL);
                a2 = (a2 & 0xffffff) | ((a2 >> 8) & 0xffffff000000LL);
                a3 = (a3 & 0xffffff) | ((a3 >> 8) & 0xffffff000000LL);
                a4 = (a4 & 0xffffff) | ((a4 >> 8) & 0xffffff000000LL);

                *(d++) = a1 | (a2 << 48);       /* 0xa2|a2|a1|a1|a1|a1|a1|a1 */
                *(d++) = (a2 >> 16) | (a3 << 32);       /* 0xa3|a3|a3|a3|a2|a2|a2|a2 */
                *(d++) = (a3 >> 32) | (a4 << 16);       /* 0xa4|a4|a4|a4|a4|a4|a3|a3 */
        }
}

#endif                          /* !(HAVE_MACOSX || HAVE_32B_LINUX) */

/**
 * @brief Changes color order of an RGB
 * @copydetails vc_copyliner10k
 */
void vc_copylineRGB(unsigned char * __restrict dst, const unsigned char * __restrict src, int dst_len, int rshift, int gshift, int bshift)
{
        register unsigned int r, g, b;
        union {
                unsigned int out;
                unsigned char c[4];
        } u;

        if (rshift == 0 && gshift == 8 && bshift == 16) {
                memcpy(dst, src, dst_len);
        } else {
                OPTIMIZED_FOR (int x = 0; x <= dst_len - 3; x += 3) {
                        r = *src++;
                        g = *src++;
                        b = *src++;
                        u.out = (r << rshift) | (g << gshift) | (b << bshift);
                        *dst++ = u.c[0];
                        *dst++ = u.c[1];
                        *dst++ = u.c[2];
                }
        }
}

/**
 * @brief Converts from RGBA to RGB
 * @copydetails vc_copylineRGBAtoRGBwithShift
 */
void vc_copylineRGBAtoRGB(unsigned char * __restrict dst, const unsigned char * __restrict src, int dst_len, int rshift, int gshift, int bshift)
{
        UNUSED(rshift);
        UNUSED(gshift);
        UNUSED(bshift);
        vc_copylineRGBAtoRGBwithShift(dst, src, dst_len, 0, 8, 16);
}

/**
 * @brief Converts from RGBA to RGB. Channels in RGBA can be differently ordered.
 *
 * @param[out] dst     4B-aligned buffer that will contain result
 * @param[in]  src     4B-aligned buffer containing pixels in RGBA
 * @param[in]  dst_len length of data that should be writen to dst buffer (in bytes)
 * @param[in]  rshift  source red shift
 * @param[in]  gshift  source green shift
 * @param[in]  bshift  source blue shift
 *
 * @note
 * In opposite to the defined semantic of {r,g,b}shift, here instead of destination
 * shifts the shifts define the source codec properties.
 */
void vc_copylineRGBAtoRGBwithShift(unsigned char * __restrict dst2, const unsigned char * __restrict src2, int dst_len, int rshift, int gshift, int bshift)
{
	register const uint32_t * src = (const uint32_t *)(const void *) src2;
	register uint32_t * dst = (uint32_t *)(void *) dst2;
        int x;
        OPTIMIZED_FOR (x = 0; x <= dst_len - 12; x += 12) {
		register uint32_t in1 = *src++;
		register uint32_t in2 = *src++;
		register uint32_t in3 = *src++;
		register uint32_t in4 = *src++;

                *dst++ = ((in2 >> rshift)) << 24 |
                        ((in1 >> bshift) & 0xff) << 16 |
                        ((in1 >> gshift) & 0xff) << 8 |
                        ((in1 >> rshift) & 0xff);
                *dst++ = ((in3 >> gshift)) << 24 |
                        ((in3 >> rshift) & 0xff) << 16 |
                        ((in2 >> bshift) & 0xff) << 8 |
                        ((in2 >> gshift) & 0xff);
                *dst++  = ((in4 >> bshift)) << 24 |
                        ((in4 >> gshift) & 0xff) << 16 |
                        ((in4 >> rshift) & 0xff) << 8 |
                        ((in3 >> bshift) & 0xff);
        }

        uint8_t *dst_c = (uint8_t *) dst;
        for (; x <= dst_len - 3; x += 3) {
		register uint32_t in = *src++;
                *dst_c++ = (in >> rshift) & 0xff;
                *dst_c++ = (in >> gshift) & 0xff;
                *dst_c++ = (in >> bshift) & 0xff;
        }
}

/**
 * @brief Converts from AGBR to RGB
 * @copydetails vc_copylinev210
 * @see vc_copylineRGBAtoRGBwithShift
 * @see vc_copylineRGBAtoRGB
 */
void vc_copylineABGRtoRGB(unsigned char * __restrict dst2, const unsigned char * __restrict src2, int dst_len, int rshift, int gshift, int bshift)
{
        UNUSED(rshift);
        UNUSED(gshift);
        UNUSED(bshift);

        vc_copylineRGBAtoRGBwithShift(dst2, src2, dst_len, 16, 8, 0);
}

/**
 * @brief Converts RGBA with different shifts to RGBA
 *
 * dst and src may overlap
 */
void vc_copylineToRGBA_inplace(unsigned char *dst, const unsigned char *src, int dst_len,
                int src_rshift, int src_gshift, int src_bshift)
{
	register const uint32_t * in = (const uint32_t *)(const void *) src;
	register uint32_t * out = (uint32_t *)(void *) dst;
        while (dst_len >= 4) {
		register uint32_t in_val = *in++;

                *out++ = ((in_val >> src_rshift) & 0xff) |
                        ((in_val >> src_gshift) & 0xff) << 8 |
                        ((in_val >> src_bshift) & 0xff) << 16;

                dst_len -= 4;
        }
}

/**
 * @brief Converts UYVY to grayscale.
 * @todo is this correct??
 */
void vc_copylineUYVYtoGrayscale(unsigned char * __restrict dst, const unsigned char * __restrict src, int dst_len, int rshift,
                int gshift, int bshift) {
        UNUSED(rshift);
        UNUSED(gshift);
        UNUSED(bshift);
        OPTIMIZED_FOR (int x = 0; x <= dst_len - 2; x += 2) {
                src++; // U
                *dst++ = *src++; // Y
                src++; // V
                *dst++ = *src++; // Y
        }
}

/**
 * @brief Converts RGB to RGBA
 * @copydetails vc_copyliner10k
 */
void vc_copylineRGBtoRGBA(unsigned char * __restrict dst, const unsigned char * __restrict src, int dst_len, int rshift, int gshift, int bshift)
{
        register unsigned int r, g, b;
        register uint32_t *d = (uint32_t *)(void *) dst;
        
        OPTIMIZED_FOR (int x = 0; x <= dst_len - 4; x += 4) {
                r = *src++;
                g = *src++;
                b = *src++;
                
                *d++ = (r << rshift) | (g << gshift) | (b << bshift);
        }
}

/**
 * @brief Converts RGB(A) into UYVY
 *
 * Uses full scale Rec. 601 YUV (aka JPEG)
 * @copydetails vc_copyliner10k
 * @param[in] source pixel size (3 for RGB, 4 for RGBA)
 */
static void vc_copylineToUYVY601(unsigned char * __restrict dst, const unsigned char * __restrict src, int dst_len,
                int rshift, int gshift, int bshift, int pix_size) {
        register int r, g, b;
        register int y1, y2, u ,v;
        register uint32_t *d = (uint32_t *)(void *) dst;

        OPTIMIZED_FOR (int x = 0; x <= dst_len - 4; x += 4) {
                r = *(src + rshift);
                g = *(src + gshift);
                b = *(src + bshift);
                src += pix_size;
                y1 = 19595 * r + 38469 * g + 7471 * b;
                u  = -9642 * r -18931 * g + 28573 * b;
                v  = 40304 * r - 33750 * g - 6554 * b;
                r = *(src + rshift);
                g = *(src + gshift);
                b = *(src + bshift);
                src += pix_size;
                y2 = 19595 * r + 38469 * g + 7471 * b;
                u += -9642 * r -18931 * g + 28573 * b;
                v += 40304 * r - 33750 * g - 6554 * b;
                u = u / 2 + (1<<23);
                v = v / 2 + (1<<23);

                *d++ = (min(max(y2, 0), (1<<24)-1) >> 16) << 24 |
                        (min(max(v, 0), (1<<24)-1) >> 16) << 16 |
                        (min(max(y1, 0), (1<<24)-1) >> 16) << 8 |
                        (min(max(u, 0), (1<<24)-1) >> 16);
        }
}

/**
 * @brief Converts RGB(A) into UYVY
 *
 * Uses Rec. 709 with standard SDI ceiling and floor
 * @copydetails vc_copyliner10k
 * @param[in] roff     red offset in bytes (0 for RGB)
 * @param[in] goff     green offset in bytes (1 for RGB)
 * @param[in] boff     blue offset in bytes (2 for RGB)
 * @param[in] pix_size source pixel size (3 for RGB, 4 for RGBA)
 */
#define vc_copylineToUYVY709(dst, src, dst_len, roff, goff, boff, pix_size) {\
        register uint32_t *d = (uint32_t *)(void *) dst;\
        OPTIMIZED_FOR (int x = 0; x <= (dst_len) - 4; x += 4) {\
                register int r, g, b;\
                register int y1, y2, u ,v;\
                r = src[roff];\
                g = src[goff];\
                b = src[boff];\
                src += pix_size;\
                y1 = 11993 * r + 40239 * g + 4063 * b + (1<<20);\
                u  = -6619 * r -22151 * g + 28770 * b;\
                v  = 28770 * r - 26149 * g - 2621 * b;\
                r = src[roff];\
                g = src[goff];\
                b = src[boff];\
                src += pix_size;\
                y2 = 11993 * r + 40239 * g + 4063 * b + (1<<20);\
                u += -6619 * r -22151 * g + 28770 * b;\
                v += 28770 * r - 26149 * g - 2621 * b;\
                u = u / 2 + (1<<23);\
                v = v / 2 + (1<<23);\
\
                *d++ = (min(max(y2, 0), (1<<24)-1) >> 16) << 24 |\
                        (min(max(v, 0), (1<<24)-1) >> 16) << 16 |\
                        (min(max(y1, 0), (1<<24)-1) >> 16) << 8 |\
                        (min(max(u, 0), (1<<24)-1) >> 16);\
        }\
}

/**
 * @brief Converts 8-bit YCbCr (packed 4:2:2 in 32-bit) word to RGB.
 *
 * Converts 8-bit YCbCr (packed 4:2:2 in 32-bit word to RGB. Offset of YCbCr
 * components can be given by parameters (in bytes). This macro is used by
 * vc_copylineUYVYtoRGB() and vc_copylineYUYVtoRGB().
 *
 * Uses Rec. 709 with standard SDI ceiling and floor
 *
 * @todo make it faster if needed
 */
#define copylineYUVtoRGB(dst, src, dst_len, y1_off, y2_off, u_off, v_off, rgb16) {\
        OPTIMIZED_FOR (int x = 0; x <= (dst_len) - 6 * (1 + (rgb16)); x += 6 * (1 + (rgb16))) {\
                register int y1 = (src)[y1_off];\
                register int y2 = (src)[y2_off];\
                register int u = (src)[u_off];\
                register int v = (src)[v_off];\
                src += 4;\
                if (rgb16) *(dst)++ = 0;\
                *(dst)++ = min(max(1.164*(y1 - 16) + 1.793*(v - 128), 0), 255);\
                if (rgb16) *(dst)++ = 0;\
                *(dst)++ = min(max(1.164*(y1 - 16) - 0.534*(v - 128) - 0.213*(u - 128), 0), 255);\
                if (rgb16) *(dst)++ = 0;\
                *(dst)++ = min(max(1.164*(y1 - 16) + 2.115*(u - 128), 0), 255);\
                if (rgb16) *(dst)++ = 0;\
                *(dst)++ = min(max(1.164*(y2 - 16) + 1.793*(v - 128), 0), 255);\
                if (rgb16) *(dst)++ = 0;\
                *(dst)++ = min(max(1.164*(y2 - 16) - 0.534*(v - 128) - 0.213*(u - 128), 0), 255);\
                if (rgb16) *(dst)++ = 0;\
                *(dst)++ = min(max(1.164*(y2 - 16) + 2.115*(u - 128), 0), 255);\
        }\
}

/**
 * @brief Converts UYVY to RGB.
 * @see copylineYUVtoRGB
 * @param[out] dst     output buffer for RGB
 * @param[in]  src     input buffer with UYVY
 */
void vc_copylineUYVYtoRGB(unsigned char * __restrict dst, const unsigned char * __restrict src, int dst_len, int rshift,
                int gshift, int bshift) {
        UNUSED(rshift);
        UNUSED(gshift);
        UNUSED(bshift);
        copylineYUVtoRGB(dst, src, dst_len, 1, 3, 0, 2, 0);
}

/**
 * @brief Converts YUYV to RGB.
 * @see copylineYUVtoRGB
 * @param[out] dst     output buffer for RGB
 * @param[in]  src     input buffer with YUYV
 */
void vc_copylineYUYVtoRGB(unsigned char * __restrict dst, const unsigned char * __restrict src, int dst_len, int rshift,
                int gshift, int bshift) {
        UNUSED(rshift);
        UNUSED(gshift);
        UNUSED(bshift);
        copylineYUVtoRGB(dst, src, dst_len, 0, 2, 1, 3, 0);
}

static void vc_copylineUYVYtoRG48(unsigned char * __restrict dst, const unsigned char * __restrict src, int dst_len, int rshift,
                int gshift, int bshift) {
        UNUSED(rshift);
        UNUSED(gshift);
        UNUSED(bshift);
        copylineYUVtoRGB(dst, src, dst_len, 1, 3, 0, 2, 1);
}

/**
 * @brief Converts UYVY to RGBA.
 * @param[out] dst     output buffer for RGBA
 * @param[in]  src     input buffer with UYVY
 */
void vc_copylineUYVYtoRGBA(unsigned char * __restrict dst, const unsigned char * __restrict src, int dst_len, int rshift,
                int gshift, int bshift) {
        assert((uintptr_t) dst % sizeof(uint32_t) == 0);
        uint32_t *dst32 = (uint32_t *)(void *) dst;
        OPTIMIZED_FOR (int x = 0; x <= dst_len - 8; x += 8) {
                register int y1, y2, u ,v;
                u = *src++;
                y1 = *src++;
                v = *src++;
                y2 = *src++;
                uint8_t r = min(max(1.164*(y1 - 16) + 1.793*(v - 128), 0), 255);
                uint8_t g = min(max(1.164*(y1 - 16) - 0.534*(v - 128) - 0.213*(u - 128), 0), 255);
                uint8_t b = min(max(1.164*(y1 - 16) + 2.115*(u - 128), 0), 255);
                *dst32++ = r << rshift | g << gshift | b << bshift;
                r = min(max(1.164*(y2 - 16) + 1.793*(v - 128), 0), 255);
                g = min(max(1.164*(y2 - 16) - 0.534*(v - 128) - 0.213*(u - 128), 0), 255);
                b = min(max(1.164*(y2 - 16) + 2.115*(u - 128), 0), 255);
                *dst32++ = r << rshift | g << gshift | b << bshift;
        }
}

/**
 * @brief Converts UYVY to RGB using SSE.
 * Uses Rec. 709 with standard SDI ceiling and floor
 * There can be some inaccuracies due to the use of integer arithmetic
 * @copydetails vc_copylinev210
 * @todo make it faster if needed
 */
void vc_copylineUYVYtoRGB_SSE(unsigned char * __restrict dst, const unsigned char * __restrict src, int dst_len, int rshift,
                int gshift, int bshift) {
#ifdef __SSSE3__
        __m128i yfactor = _mm_set1_epi16(74); //1.164 << 6
        __m128i rvfactor = _mm_set1_epi16(115); //1.793 << 6
        __m128i gvfactor = _mm_set1_epi16(34); //0.534 << 6
        __m128i gufactor = _mm_set1_epi16(14); //0.213 << 6
        __m128i bufactor = _mm_set1_epi16(135); //2.115 << 6

        __m128i ysub = _mm_set1_epi16(16);
        __m128i uvsub = _mm_set1_epi16(128);

        __m128i zero128 = _mm_set1_epi32(0);
        __m128i max = _mm_set1_epi16(255);
        //YYVVYYUU
        __m128i ymask = _mm_set1_epi32(0x00FF00FF);
        __m128i umask = _mm_set1_epi32(0x000000FF);

        __m128i rgbshuffle = _mm_setr_epi8(0, 2, 1, 4, 6, 5, 8, 10, 9, 12, 14, 13, 15, 11, 7, 3);

        __m128i yuv;
        __m128i rgb;

        __m128i y;
        __m128i u;
        __m128i v;
        __m128i r;
        __m128i g;
        __m128i b;

        while(dst_len >= 28){
                yuv = _mm_lddqu_si128((__m128i const*)(const void *) src);
                src += 16;

                u = _mm_and_si128(yuv, umask);
                u = _mm_or_si128(u, _mm_bslli_si128(u, 2));

                yuv = _mm_bsrli_si128(yuv, 1);
                y = _mm_and_si128(yuv, ymask);

                yuv = _mm_bsrli_si128(yuv, 1);
                v = _mm_and_si128(yuv, umask);
                v = _mm_or_si128(v, _mm_bslli_si128(v, 2));

                y = _mm_subs_epi16(y, ysub);
                y = _mm_mullo_epi16(y, yfactor);

                u = _mm_subs_epi16(u, uvsub);
                v = _mm_subs_epi16(v, uvsub);

                r = _mm_adds_epi16(y, _mm_mullo_epi16(v, rvfactor));
                g = _mm_subs_epi16(y, _mm_mullo_epi16(v, gvfactor));
                g = _mm_subs_epi16(g, _mm_mullo_epi16(u, gufactor));
                b = _mm_adds_epi16(y, _mm_mullo_epi16(u, bufactor));

                //Make sure that the result is in the interval 0..255
                r = _mm_max_epi16(zero128, r);
                g = _mm_max_epi16(zero128, g);
                b = _mm_max_epi16(zero128, b);

                r = _mm_srli_epi16(r, 6);
                g = _mm_srli_epi16(g, 6);
                b = _mm_srli_epi16(b, 6);

                r = _mm_min_epi16(max, r);
                g = _mm_min_epi16(max, g);
                b = _mm_min_epi16(max, b);

                rgb = _mm_or_si128(_mm_bslli_si128(g, 1), r);
                rgb = _mm_unpacklo_epi8(rgb, b);
                rgb = _mm_shuffle_epi8(rgb, rgbshuffle);
                _mm_storeu_si128((__m128i *)(void *) dst, rgb);
                dst += 12;

                rgb = _mm_or_si128(_mm_bslli_si128(g, 1), r);
                rgb = _mm_unpackhi_epi8(rgb, b);
                rgb = _mm_shuffle_epi8(rgb, rgbshuffle);
                _mm_storeu_si128((__m128i *)(void *) dst, rgb);
                dst += 12;

                dst_len -= 24;
        }
#endif
        //copy last few pixels
        vc_copylineUYVYtoRGB(dst, src, dst_len, rshift, gshift, bshift);
}

/**
 * Converts 8-bit RGB to 12-bit packed RGB in full range (compatible with
 * SMPTE 268M DPX version 1, Annex C, Method C4 packing).
 */
void vc_copylineRGBtoR12L(unsigned char * __restrict dst, const unsigned char * __restrict src, int dst_len,
                int rshift, int gshift, int bshift) {
        UNUSED(rshift);
        UNUSED(gshift);
        UNUSED(bshift);

        OPTIMIZED_FOR (int x = 0; x <= dst_len - 36; x += 36) {
                unsigned char r = *src++;
                unsigned char g = *src++;
                unsigned char b = *src++;
                dst[BYTE_SWAP(0)] = r << 4;
                dst[BYTE_SWAP(1)] = r >> 4;
                dst[BYTE_SWAP(2)] = g;
                dst[BYTE_SWAP(3)] = b << 4;
                dst[4 + BYTE_SWAP(0)] = b >> 4;
                r = *src++;
                g = *src++;
                b = *src++;
                dst[4 + BYTE_SWAP(1)] = r;
                dst[4 + BYTE_SWAP(2)] = g << 4;
                dst[4 + BYTE_SWAP(3)] = g >> 4;
                dst[8 + BYTE_SWAP(0)] = b;
                r = *src++;
                g = *src++;
                b = *src++;
                dst[8 + BYTE_SWAP(1)] = r << 4;
                dst[8 + BYTE_SWAP(2)] = r >> 4;
                dst[8 + BYTE_SWAP(3)] = g;
                dst[12 + BYTE_SWAP(0)] = b << 4;
                dst[12 + BYTE_SWAP(1)] = b >> 4;
                r = *src++;
                g = *src++;
                b = *src++;
                dst[12 + BYTE_SWAP(2)] = r;
                dst[12 + BYTE_SWAP(3)] = g << 4;
                dst[16 + BYTE_SWAP(0)] = g >> 4;
                dst[16 + BYTE_SWAP(1)] = b;
                r = *src++;
                g = *src++;
                b = *src++;
                dst[16 + BYTE_SWAP(2)] = r << 4;
                dst[16 + BYTE_SWAP(3)] = r >> 4;
                dst[20 + BYTE_SWAP(0)] = g;
                dst[20 + BYTE_SWAP(1)] = b << 4;
                dst[20 + BYTE_SWAP(2)] = b >> 4;
                r = *src++;
                g = *src++;
                b = *src++;
                dst[20 + BYTE_SWAP(3)] = r;
                dst[24 + BYTE_SWAP(0)] = g << 4;
                dst[24 + BYTE_SWAP(1)] = g >> 4;
                dst[24 + BYTE_SWAP(2)] = b;
                r = *src++;
                g = *src++;
                b = *src++;
                dst[24 + BYTE_SWAP(3)] = r << 4;
                dst[28 + BYTE_SWAP(0)] = r >> 4;
                dst[28 + BYTE_SWAP(1)] = g;
                dst[28 + BYTE_SWAP(2)] = b << 4;
                dst[28 + BYTE_SWAP(3)] = b >> 4;
                r = *src++;
                g = *src++;
                b = *src++;
                dst[32 + BYTE_SWAP(0)] = r;
                dst[32 + BYTE_SWAP(1)] = g << 4;
                dst[32 + BYTE_SWAP(2)] = g >> 4;
                dst[32 + BYTE_SWAP(3)] = b;
                dst += 36;
        }
}

static void vc_copylineRGBAtoRG48(unsigned char * __restrict dst, const unsigned char * __restrict src, int dst_len,
                int rshift, int gshift, int bshift) {
        UNUSED(rshift);
        UNUSED(gshift);
        UNUSED(bshift);

        OPTIMIZED_FOR (int x = 0; x <= dst_len - 6; x += 6) {
                *dst++ = 0;
                *dst++ = *src++;
                *dst++ = 0;
                *dst++ = *src++;
                *dst++ = 0;
                *dst++ = *src++;
                src++;
        }
}

static void vc_copylineRGBtoRG48(unsigned char * __restrict dst, const unsigned char * __restrict src, int dst_len,
                int rshift, int gshift, int bshift) {
        UNUSED(rshift);
        UNUSED(gshift);
        UNUSED(bshift);

        OPTIMIZED_FOR (int x = 0; x <= dst_len - 2; x += 2) {
                *dst++ = 0;
                *dst++ = *src++;
        }
}

/**
 * @brief Converts R12L to RG48.
 * Converts 12-bit packed RGB in full range (compatible with
 * SMPTE 268M DPX version 1, Annex C, Method C4 packing) to 16-bit RGB
 * @copydetails vc_copylinev210
 */
void vc_copylineR12LtoRG48(unsigned char * __restrict dst, const unsigned char * __restrict src, int dst_len, int rshift,
                int gshift, int bshift)
{
        UNUSED(rshift);
        UNUSED(gshift);
        UNUSED(bshift);
        OPTIMIZED_FOR (int x = 0; x <= dst_len - 48; x += 48) {
                //0
                //R
                *dst++ = src[BYTE_SWAP(0)] << 4;
                *dst++ = (src[BYTE_SWAP(1)] << 4) | (src[BYTE_SWAP(0)] >> 4);
                //G
                *dst++ = src[BYTE_SWAP(1)] & 0xF0;
                *dst++ = src[BYTE_SWAP(2)];
                //B
                *dst++ = src[BYTE_SWAP(3)] << 4;
                *dst++ = (src[4 + BYTE_SWAP(0)] << 4) | (src[BYTE_SWAP(3)] >> 4);

                //1
                *dst++ = src[4 + BYTE_SWAP(0)] & 0xF0;
                *dst++ = src[4 + BYTE_SWAP(1)];

                *dst++ = src[4 + BYTE_SWAP(2)] << 4;
                *dst++ = (src[4 + BYTE_SWAP(3)] << 4) | (src[4 + BYTE_SWAP(2)] >> 4);

                *dst++ = src[4 + BYTE_SWAP(3)] & 0xF0;
                *dst++ = src[8 + BYTE_SWAP(0)];

                //2
                *dst++ = src[8 + BYTE_SWAP(1)] << 4;
                *dst++ = (src[8 + BYTE_SWAP(2)] << 4) | (src[8 + BYTE_SWAP(1)] >> 4);

                *dst++ = src[8 + BYTE_SWAP(2)] & 0xF0;
                *dst++ = src[8 + BYTE_SWAP(3)];

                *dst++ = src[12 + BYTE_SWAP(0)] << 4;
                *dst++ = (src[12 + BYTE_SWAP(1)] << 4) | (src[12 + BYTE_SWAP(0)] >> 4);

                //3
                *dst++ = src[12 + BYTE_SWAP(1)] & 0xF0;
                *dst++ = src[12 + BYTE_SWAP(2)];

                *dst++ = src[12 + BYTE_SWAP(3)] << 4;
                *dst++ = (src[16 + BYTE_SWAP(0)] << 4) | (src[12 + BYTE_SWAP(3)] >> 4);

                *dst++ = src[16 + BYTE_SWAP(0)] & 0xF0;
                *dst++ = src[16 + BYTE_SWAP(1)];

                //4
                *dst++ = src[16 + BYTE_SWAP(2)] << 4;
                *dst++ = (src[16 + BYTE_SWAP(3)] << 4) | (src[16 + BYTE_SWAP(2)] >> 4);

                *dst++ = src[16 + BYTE_SWAP(3)] & 0xF0;
                *dst++ = src[20 + BYTE_SWAP(0)];

                *dst++ = src[20 + BYTE_SWAP(1)] << 4;
                *dst++ = (src[20 + BYTE_SWAP(2)] << 4) | (src[20 + BYTE_SWAP(1)] >> 4);

                //5
                *dst++ = src[20 + BYTE_SWAP(2)] & 0xF0;
                *dst++ = src[20 + BYTE_SWAP(3)];

                *dst++ = src[24 + BYTE_SWAP(0)] << 4;
                *dst++ = (src[24 + BYTE_SWAP(1)] << 4) | (src[24 + BYTE_SWAP(0)] >> 4);

                *dst++ = src[24 + BYTE_SWAP(1)] & 0xF0;
                *dst++ = src[24 + BYTE_SWAP(2)];

                //6
                *dst++ = src[24 + BYTE_SWAP(3)] << 4;
                *dst++ = (src[28 + BYTE_SWAP(0)] << 4) | (src[24 + BYTE_SWAP(3)] >> 4);

                *dst++ = src[28 + BYTE_SWAP(0)] & 0xF0;
                *dst++ = src[28 + BYTE_SWAP(1)];

                *dst++ = src[28 + BYTE_SWAP(2)] << 4;
                *dst++ = (src[28 + BYTE_SWAP(3)] << 4) | (src[28 + BYTE_SWAP(2)] >> 4);

                //7
                *dst++ = src[28 + BYTE_SWAP(3)] & 0xF0;
                *dst++ = src[32 + BYTE_SWAP(0)];

                *dst++ = src[32 + BYTE_SWAP(1)] << 4;
                *dst++ = (src[32 + BYTE_SWAP(2)] << 4) | (src[32 + BYTE_SWAP(1)] >> 4);

                *dst++ = src[32 + BYTE_SWAP(2)] & 0xF0;
                *dst++ = src[32 + BYTE_SWAP(3)];

                src += 36;
        }
}

/**
 * @brief Converts RG48 to R12L.
 * Converts 16-bit RGB to 12-bit packed RGB in full range (compatible with
 * SMPTE 268M DPX version 1, Annex C, Method C4 packing)
 * @copydetails vc_copylinev210
 */
void vc_copylineRG48toR12L(unsigned char * __restrict dst, const unsigned char * __restrict src, int dst_len, int rshift,
                int gshift, int bshift)
{
        UNUSED(rshift);
        UNUSED(gshift);
        UNUSED(bshift);
        OPTIMIZED_FOR (int x = 0; x <= dst_len - 36; x += 36) {
                //0
                dst[BYTE_SWAP(0)] = src[0] >> 4;
                dst[BYTE_SWAP(0)] |= src[1] << 4;
                dst[BYTE_SWAP(1)] = src[1] >> 4;
                src += 2;

                dst[BYTE_SWAP(1)] |= src[0] & 0xF0;
                dst[BYTE_SWAP(2)] = src[1];
                src += 2;

                dst[BYTE_SWAP(3)] = src[0] >> 4;
                dst[BYTE_SWAP(3)] |= src[1] << 4;
                dst[4 + BYTE_SWAP(0)] = src[1] >> 4;
                src += 2;

                //1
                dst[4 + BYTE_SWAP(0)] |= src[0] & 0xF0;
                dst[4 + BYTE_SWAP(1)] = src[1];
                src += 2;

                dst[4 + BYTE_SWAP(2)] = src[0] >> 4;
                dst[4 + BYTE_SWAP(2)] |= src[1] << 4;
                dst[4 + BYTE_SWAP(3)] = src[1] >> 4;
                src += 2;

                dst[4 + BYTE_SWAP(3)] |= src[0] & 0xF0;
                dst[8 + BYTE_SWAP(0)] = src[1];
                src += 2;

                //2
                dst[8 + BYTE_SWAP(1)] = src[0] >> 4;
                dst[8 + BYTE_SWAP(1)] |= src[1] << 4;
                dst[8 + BYTE_SWAP(2)] = src[1] >> 4;
                src += 2;

                dst[8 + BYTE_SWAP(2)] |= src[0] & 0xF0;
                dst[8 + BYTE_SWAP(3)] = src[1];
                src += 2;

                dst[12 + BYTE_SWAP(0)] = src[0] >> 4;
                dst[12 + BYTE_SWAP(0)] |= src[1] << 4;
                dst[12 + BYTE_SWAP(1)] = src[1] >> 4;
                src += 2;

                //3
                dst[12 + BYTE_SWAP(1)] |= src[0] & 0xF0;
                dst[12 + BYTE_SWAP(2)] = src[1];
                src += 2;

                dst[12 + BYTE_SWAP(3)] = src[0] >> 4;
                dst[12 + BYTE_SWAP(3)] |= src[1] << 4;
                dst[16 + BYTE_SWAP(0)] = src[1] >> 4;
                src += 2;

                dst[16 + BYTE_SWAP(0)] |= src[0] & 0xF0;
                dst[16 + BYTE_SWAP(1)] = src[1];
                src += 2;

                //4
                dst[16 + BYTE_SWAP(2)] = src[0] >> 4;
                dst[16 + BYTE_SWAP(2)] |= src[1] << 4;
                dst[16 + BYTE_SWAP(3)] = src[1] >> 4;
                src += 2;

                dst[16 + BYTE_SWAP(3)] |= src[0] & 0xF0;
                dst[20 + BYTE_SWAP(0)] = src[1];
                src += 2;

                dst[20 + BYTE_SWAP(1)] = src[0] >> 4;
                dst[20 + BYTE_SWAP(1)] |= src[1] << 4;
                dst[20 + BYTE_SWAP(2)] = src[1] >> 4;
                src += 2;

                //5
                dst[20 + BYTE_SWAP(2)] |= src[0] & 0xF0;
                dst[20 + BYTE_SWAP(3)] = src[1];
                src += 2;

                dst[24 + BYTE_SWAP(0)] = src[0] >> 4;
                dst[24 + BYTE_SWAP(0)] |= src[1] << 4;
                dst[24 + BYTE_SWAP(1)] = src[1] >> 4;
                src += 2;

                dst[24 + BYTE_SWAP(1)] |= src[0] & 0xF0;
                dst[24 + BYTE_SWAP(2)] = src[1];
                src += 2;

                //6
                dst[24 + BYTE_SWAP(3)] = src[0] >> 4;
                dst[24 + BYTE_SWAP(3)] |= src[1] << 4;
                dst[28 + BYTE_SWAP(0)] = src[1] >> 4;
                src += 2;

                dst[28 + BYTE_SWAP(0)] |= src[0] & 0xF0;
                dst[28 + BYTE_SWAP(1)] = src[1];
                src += 2;

                dst[28 + BYTE_SWAP(2)] = src[0] >> 4;
                dst[28 + BYTE_SWAP(2)] |= src[1] << 4;
                dst[28 + BYTE_SWAP(3)] = src[1] >> 4;
                src += 2;

                //7
                dst[28 + BYTE_SWAP(3)] |= src[0] & 0xF0;
                dst[32 + BYTE_SWAP(0)] = src[1];
                src += 2;

                dst[32 + BYTE_SWAP(1)] = src[0] >> 4;
                dst[32 + BYTE_SWAP(1)] |= src[1] << 4;
                dst[32 + BYTE_SWAP(2)] = src[1] >> 4;
                src += 2;

                dst[32 + BYTE_SWAP(2)] |= src[0] & 0xF0;
                dst[32 + BYTE_SWAP(3)] = src[1];
                src += 2;

                dst += 36;
        }
}

void vc_copylineRG48toRGB(unsigned char * __restrict dst, const unsigned char * __restrict src, int dst_len, int rshift,
                int gshift, int bshift)
{
        UNUSED(rshift);
        UNUSED(gshift);
        UNUSED(bshift);
        OPTIMIZED_FOR (int x = 0; x <= dst_len - 3; x += 3) {
                *dst++ = src[1];
                *dst++ = src[3];
                *dst++ = src[5];
                src += 6;
        }
}

void vc_copylineRG48toRGBA(unsigned char * __restrict dst, const unsigned char * __restrict src, int dst_len, int rshift,
                int gshift, int bshift)
{
        assert((uintptr_t) dst % sizeof(uint32_t) == 0);
        uint32_t *dst32 = (uint32_t *)(void *) dst;
        OPTIMIZED_FOR (int x = 0; x <= dst_len - 4; x += 4) {
                *dst32++ = src[1] << rshift | src[3] << gshift | src[5] << bshift;
                src += 6;
        }
}

/**
 * @brief Converts RGB to UYVY.
 * Uses full scale Rec. 601 YUV (aka JPEG)
 * @copydetails vc_copylinev210
 */
void vc_copylineRGBtoUYVY(unsigned char * __restrict dst, const unsigned char * __restrict src, int dst_len, int rshift,
                int gshift, int bshift)
{
        UNUSED(rshift);
        UNUSED(gshift);
        UNUSED(bshift);
        vc_copylineToUYVY709(dst, src, dst_len, 0, 1, 2, 3);
}

/**
 * @brief Converts RGB to UYVY using SSE.
 * Uses full scale Rec. 601 YUV (aka JPEG)
 * There can be some inaccuracies due to the use of integer arithmetic
 * @copydetails vc_copylinev210
 */
void vc_copylineRGBtoUYVY_SSE(unsigned char * __restrict dst, const unsigned char * __restrict src, int dst_len, int rshift,
                int gshift, int bshift) {
#ifdef __SSSE3__
        __m128i rgb;
        __m128i yuv;

        __m128i r;
        __m128i g;
        __m128i b;

        __m128i y;
        __m128i u;
        __m128i v;

        //BB BB BB BB GR GR GR GR
        __m128i shuffle = _mm_setr_epi8(0, 1, 3, 4, 6, 7, 9, 10, 2, 2, 5, 5, 8, 8, 11, 11);
        __m128i mask = _mm_setr_epi16(0x00FF, 0x00FF, 0x00FF, 0x00FF, 0, 0, 0, 0);
        __m128i lowmask = _mm_setr_epi16(0, 0, 0, 0, 0x00FF, 0x00FF, 0x00FF, 0x00FF);
        __m128i zero = _mm_set1_epi16(0);

        __m128i yrf = _mm_set1_epi16(23);
        __m128i ygf = _mm_set1_epi16(79);
        __m128i ybf = _mm_set1_epi16(8);

        __m128i urf = _mm_set1_epi16(13);
        __m128i ugf = _mm_set1_epi16(43);
        __m128i ubf = _mm_set1_epi16(56);

        __m128i vrf = _mm_set1_epi16(56);
        __m128i vgf = _mm_set1_epi16(51);
        __m128i vbf = _mm_set1_epi16(5);

        __m128i yadd = _mm_set1_epi16(2048);
        __m128i uvadd = _mm_set1_epi16(16384);

        while(dst_len >= 16){
                //Load first 4 pixels
                rgb = _mm_lddqu_si128((__m128i const*)(const void *) src);

                src += 12;
                rgb = _mm_shuffle_epi8(rgb, shuffle);

                r = _mm_and_si128(rgb, mask);
                rgb = _mm_bsrli_si128(rgb, 1);
                //0B BB BB BB BG RG RG RG
                g = _mm_and_si128(rgb, mask);
                rgb = _mm_bsrli_si128(rgb, 7);
                //00 00 00 00 BB BB BB BB
                b = _mm_and_si128(rgb, mask);

                //Load next 4 pixels
                rgb = _mm_lddqu_si128((__m128i const*)(const void *) src);
                src += 12;
                rgb = _mm_shuffle_epi8(rgb, shuffle);
                b = _mm_or_si128(b, _mm_and_si128(rgb, lowmask));
                rgb = _mm_bslli_si128(rgb, 7);
                g = _mm_or_si128(g, _mm_and_si128(rgb, lowmask));
                //0B BB BB BB BG RG RG RG
                rgb = _mm_bslli_si128(rgb, 1);
                r = _mm_or_si128(r, _mm_and_si128(rgb, lowmask));
                //00 00 00 00 BB BB BB BB

                //Compute YUV values
                y = _mm_adds_epi16(yadd, _mm_mullo_epi16(r, yrf));
                y = _mm_adds_epi16(y, _mm_mullo_epi16(g, ygf));
                y = _mm_adds_epi16(y, _mm_mullo_epi16(b, ybf));

                u = _mm_subs_epi16(uvadd, _mm_mullo_epi16(r, urf));
                u = _mm_subs_epi16(u, _mm_mullo_epi16(g, ugf));
                u = _mm_adds_epi16(u, _mm_mullo_epi16(b, ubf));

                v = _mm_adds_epi16(uvadd, _mm_mullo_epi16(r, vrf));
                v = _mm_subs_epi16(v, _mm_mullo_epi16(g, vgf));
                v = _mm_subs_epi16(v, _mm_mullo_epi16(b, vbf));

                y = _mm_srli_epi16(y, 7);
                u = _mm_srli_epi16(u, 7);
                v = _mm_srli_epi16(v, 7);

                u = _mm_hadd_epi16(u, v);
                u = _mm_srli_epi16(u, 1);

                v = _mm_unpackhi_epi16(zero, u);
                u = _mm_unpacklo_epi16(u, zero);

                y = _mm_bslli_si128(y, 1);
                yuv = _mm_or_si128(y, u);
                yuv = _mm_or_si128(yuv, v);

                _mm_storeu_si128((__m128i *)(void *) dst, yuv);
                dst += 16;
                dst_len -= 16;
        }
#endif
        //copy last few pixels
        vc_copylineRGBtoUYVY(dst, src, dst_len, rshift, gshift, bshift);
}

/**
 * @brief Converts RGB to Grayscale using SSE.
 * There can be some inaccuracies due to the use of integer arithmetic
 * @copydetails vc_copylinev210
 */
void vc_copylineRGBtoGrayscale_SSE(unsigned char * __restrict dst, const unsigned char * __restrict src, int dst_len, int rshift,
                int gshift, int bshift) {
        UNUSED(rshift);
        UNUSED(gshift);
        UNUSED(bshift);
#ifdef __SSSE3__
        __m128i rgb;

        __m128i r;
        __m128i g;
        __m128i b;

        __m128i y;

        //BB BB BB BB GR GR GR GR
        __m128i inshuffle = _mm_setr_epi8(0, 1, 3, 4, 6, 7, 9, 10, 2, 2, 5, 5, 8, 8, 11, 11);
        __m128i outshuffle = _mm_setr_epi8(0, 2, 4, 6, 8, 10, 12, 14, 1, 1, 1, 1, 1, 1, 1, 1);
        __m128i mask = _mm_setr_epi16(0x00FF, 0x00FF, 0x00FF, 0x00FF, 0, 0, 0, 0);
        __m128i lowmask = _mm_setr_epi16(0, 0, 0, 0, 0x00FF, 0x00FF, 0x00FF, 0x00FF);

        __m128i yrf = _mm_set1_epi16(23);
        __m128i ygf = _mm_set1_epi16(79);
        __m128i ybf = _mm_set1_epi16(8);

        __m128i yadd = _mm_set1_epi16(2048);

        while(dst_len >= 16){
                //Load first 4 pixels
                rgb = _mm_lddqu_si128((__m128i const*)(const void *) src);

                src += 12;
                rgb = _mm_shuffle_epi8(rgb, inshuffle);

                //BB BB BB BB GR GR GR GR
                r = _mm_and_si128(rgb, mask);
                rgb = _mm_bsrli_si128(rgb, 1);
                //0B BB BB BB BG RG RG RG
                g = _mm_and_si128(rgb, mask);
                rgb = _mm_bsrli_si128(rgb, 7);
                //00 00 00 00 BB BB BB BB
                b = _mm_and_si128(rgb, mask);

                //Load next 4 pixels
                rgb = _mm_lddqu_si128((__m128i const*)(const void *) src);
                src += 12;
                rgb = _mm_shuffle_epi8(rgb, inshuffle);
				//BB BB BB BB GR GR GR GR
                b = _mm_or_si128(b, _mm_and_si128(rgb, lowmask));
                rgb = _mm_bslli_si128(rgb, 7);
				//BG RG RG RG R0 00 00 00
                g = _mm_or_si128(g, _mm_and_si128(rgb, lowmask));
                rgb = _mm_bslli_si128(rgb, 1);
                //GR GR GR GR 00 00 00 00
                r = _mm_or_si128(r, _mm_and_si128(rgb, lowmask));

                //Compute Y values
                y = _mm_adds_epi16(yadd, _mm_mullo_epi16(r, yrf));
                y = _mm_adds_epi16(y, _mm_mullo_epi16(g, ygf));
                y = _mm_adds_epi16(y, _mm_mullo_epi16(b, ybf));

                y = _mm_srli_epi16(y, 7);

                y = _mm_shuffle_epi8(y, outshuffle);

                _mm_storeu_si128((__m128i *)(void *) dst, y);
                dst += 8;
                dst_len -= 8;
        }
#endif
        //copy last few pixels
        register int ri, gi, bi;
        register int y1, y2;
        register uint16_t *d = (uint16_t *)(void *) dst;
        OPTIMIZED_FOR (int x = 0; x <= dst_len - 2; x += 2) {
                ri = *(src++);
                gi = *(src++);
                bi = *(src++);
                y1 = 11993 * ri + 40239 * gi + 4063 * bi + (1<<20);
                ri = *(src++);
                gi = *(src++);
                bi = *(src++);
                y2 = 11993 * ri + 40239 * gi + 4063 * bi + (1<<20);

                *d++ = (min(max(y2, 0), (1<<24)-1) >> 16) << 8 |
                       (min(max(y1, 0), (1<<24)-1) >> 16);
        }
}

/**
 * @brief Converts BGR to UYVY.
 * Uses full scale Rec. 601 YUV (aka JPEG)
 * @copydetails vc_copylinev210
 */
void vc_copylineBGRtoUYVY(unsigned char * __restrict dst, const unsigned char * __restrict src, int dst_len, int rshift,
                int gshift, int bshift)
{
        UNUSED(rshift);
        UNUSED(gshift);
        UNUSED(bshift);
        vc_copylineToUYVY709(dst, src, dst_len, 2, 1, 0, 3);
}

/**
 * @brief Converts RGBA to UYVY.
 * Uses full scale Rec. 601 YUV (aka JPEG)
 * @copydetails vc_copylinev210
 */
void vc_copylineRGBAtoUYVY(unsigned char * __restrict dst, const unsigned char * __restrict src, int dst_len, int rshift,
                int gshift, int bshift)
{
        UNUSED(rshift);
        UNUSED(gshift);
        UNUSED(bshift);
        vc_copylineToUYVY709(dst, src, dst_len, 0, 1, 2, 4);
}

static void vc_copylineRG48toUYVY(unsigned char * __restrict dst, const unsigned char * __restrict src, int dst_len, int rshift,
                int gshift, int bshift)
{
        UNUSED(rshift);
        UNUSED(gshift);
        UNUSED(bshift);
        vc_copylineToUYVY709(dst, src, dst_len, 1, 3, 5, 6);
}

/**
 * Converts BGR to RGB.
 * @copydetails vc_copylinev210
 */
void vc_copylineBGRtoRGB(unsigned char * __restrict dst, const unsigned char * __restrict src, int dst_len, int rshift, int gshift, int bshift)
{
        UNUSED(rshift);
        UNUSED(gshift);
        UNUSED(bshift);

        vc_copylineRGB(dst, src, dst_len, 16, 8, 0);
}

void vc_memcpy(unsigned char * __restrict dst, const unsigned char * __restrict src, int dst_len, int rshift, int gshift, int bshift)
{
        UNUSED(rshift);
        UNUSED(gshift);
        UNUSED(bshift);

        memcpy(dst, src, dst_len);
}

/**
 * @brief Converts DPX10 to RGBA
 * @copydetails vc_copyliner10k
 */
void
vc_copylineDPX10toRGBA(unsigned char * __restrict dst, const unsigned char * __restrict src, int dst_len, int rshift, int gshift, int bshift)
{
        
        register const unsigned int *in = (const unsigned int *)(const void *) src;
        register unsigned int *out = (unsigned int *)(void *) dst;
        register int r,g,b;

        while (dst_len >= 4) {
                register unsigned int val = *in;
                r = val >> 24;
                g = 0xff & (val >> 14);
                b = 0xff & (val >> 4);
                
                *out++ = (r << rshift) | (g << gshift) | (b << bshift);
                ++in;
                dst_len -= 4;
        }
}

/**
 * @brief Converts DPX10 to RGB.
 * @copydetails vc_copylinev210
 */
void
vc_copylineDPX10toRGB(unsigned char * __restrict dst, const unsigned char * __restrict src, int dst_len, int rshift,
                int gshift, int bshift)
{
        UNUSED(rshift);
        UNUSED(gshift);
        UNUSED(bshift);
        register const unsigned int *in = (const unsigned int *)(const void *) src;
        register unsigned int *out = (unsigned int *)(void *) dst;
        register int r1,g1,b1,r2,g2,b2;
       
        OPTIMIZED_FOR (int x = 0; x <= dst_len - 12; x += 12) {
                register unsigned int val;
                
                val = *in++;
                r1 = val >> 24;
                g1 = 0xff & (val >> 14);
                b1 = 0xff & (val >> 4);
                
                val = *in++;
                r2 = val >> 24;
                g2 = 0xff & (val >> 14);
                b2 = 0xff & (val >> 4);
                
                *out++ = r1 | g1 << 8 | b1 << 16 | r2 << 24;
                
                val = *in++;
                r1 = val >> 24;
                g1 = 0xff & (val >> 14);
                b1 = 0xff & (val >> 4);
                
                *out++ = g2 | b2 << 8 | r1 << 16 | g1 << 24;
                
                val = *in++;
                r2 = val >> 24;
                g2 = 0xff & (val >> 14);
                b2 = 0xff & (val >> 4);
                
                *out++ = b1 | r2 << 8 | g2 << 16 | b2 << 24;
        }
        if (dst_len != 0) {
                /// @todo
                log_msg(LOG_LEVEL_WARNING, "TODO: incomplete %s implementation!\n", __func__);
        }
}

static void vc_copylineRGBAtoR10k(unsigned char * __restrict dst, const unsigned char * __restrict src, int dst_len, int rshift,
                int gshift, int bshift)
{
        UNUSED(rshift);
        UNUSED(gshift);
        UNUSED(bshift);
        struct {
                unsigned r:8;

                unsigned gh:6;
                unsigned p1:2;

                unsigned bh:4;
                unsigned p2:2;
                unsigned gl:2;

                unsigned p3:2;
                unsigned p4:2;
                unsigned bl:4;
        } *d = (void *) dst;

        while (dst_len >= 4) {
                unsigned int r = *(src++);
                unsigned int g = *(src++);
                unsigned int b = *(src++);
                src++;

                d->r = r;
                d->gh = g >> 2U;
                d->gl = g & 0x3U;
                d->bh = b >> 4U;
                d->bl = b & 0xFU;

                d->p1 = 0;
                d->p2 = 0;
                d->p3 = 0;
                d->p4 = 0;

                d++;
                dst_len -= 4;
        }
}

static void vc_copylineUYVYtoV210(unsigned char * __restrict dst, const unsigned char * __restrict src, int dst_len, int rshift,
                int gshift, int bshift)
{
        UNUSED(rshift);
        UNUSED(gshift);
        UNUSED(bshift);
        struct {
                unsigned a:10;
                unsigned b:10;
                unsigned c:10;
                unsigned p1:2;
        } *p = (void *)dst;
        while (dst_len >= 4) {
                unsigned int u = *(src++);
                unsigned int y = *(src++);
                unsigned int v = *(src++);

                p->a = u << 2U;
                p->b = y << 2U;
                p->c = v << 2U;
                p->p1 = 0;

                p++;

                dst_len -= 4;
        }
}

static void vc_copylineUYVYtoY216(unsigned char * __restrict dst, const unsigned char * __restrict src, int dst_len, int rshift,
                int gshift, int bshift)
{
        UNUSED(rshift);
        UNUSED(gshift);
        UNUSED(bshift);
        while (dst_len >= 8) {
                *dst++ = 0;
                *dst++ = src[1]; // Y0
                *dst++ = 0;
                *dst++ = src[0]; // U
                *dst++ = 0;
                *dst++ = src[3]; // Y1
                *dst++ = 0;
                *dst++ = src[2]; // V
                src += 4;
                dst_len -= 8;
        }
}

static void vc_copylineY216toUYVY(unsigned char * __restrict dst, const unsigned char * __restrict src, int dst_len, int rshift,
                int gshift, int bshift)
{
        UNUSED(rshift);
        UNUSED(gshift);
        UNUSED(bshift);
        while (dst_len >= 4) {
                *dst++ = src[3];
                *dst++ = src[1];
                *dst++ = src[7];
                *dst++ = src[5];
                src += 8;
                dst_len -= 4;
        }
}

struct decoder_item {
        decoder_t decoder;
        codec_t in;
        codec_t out;
        bool slow;
};

static const struct decoder_item decoders[] = {
        { (decoder_t) vc_copylineDVS10,       DVS10, UYVY, false },
        { (decoder_t) vc_copylinev210,        v210,  UYVY, false },
        { (decoder_t) vc_copylineYUYV,        YUYV,  UYVY, false },
        { (decoder_t) vc_copyliner10k,        R10k,  RGBA, false },
        { (decoder_t) vc_copylineR12L,        R12L,  RGBA, false },
        { (decoder_t) vc_copylineR12LtoRGB,   R12L,  RGB, false },
        { (decoder_t) vc_copylineR12LtoRG48,  R12L,  RG48, false },
        { (decoder_t) vc_copylineRGBtoR12L,   RGB,   R12L, false },
        { (decoder_t) vc_copylineRGBAtoRG48,  RGBA,  RG48, false },
        { (decoder_t) vc_copylineRGBtoRG48,   RGB,   RG48, false },
        { (decoder_t) vc_copylineUYVYtoRG48,  UYVY,  RG48, true },
        { (decoder_t) vc_copylineRG48toR12L,  RG48,  R12L, false },
        { (decoder_t) vc_copylineRG48toRGB,   RG48,  RGB, false },
        { (decoder_t) vc_copylineRG48toUYVY,  RG48,  UYVY, true },
        { vc_copylineRGBA,        RGBA,  RGBA, false },
        { (decoder_t) vc_copylineDVS10toV210, DVS10, v210, false },
        { (decoder_t) vc_copylineRGBAtoRGB,   RGBA,  RGB, false },
        { (decoder_t) vc_copylineRGBtoRGBA,   RGB,   RGBA, false },
        { (decoder_t) vc_copylineRGBtoUYVY,   RGB,   UYVY, true },
        { (decoder_t) vc_copylineUYVYtoRGB,   UYVY,  RGB, true },
        { (decoder_t) vc_copylineYUYVtoRGB,   YUYV,  RGB, true },
        { (decoder_t) vc_copylineBGRtoUYVY,   BGR,   UYVY, true },
        { (decoder_t) vc_copylineRGBAtoUYVY,  RGBA,  UYVY, true },
        { (decoder_t) vc_copylineBGRtoRGB,    BGR,   RGB, false },
        { (decoder_t) vc_copylineDPX10toRGBA, DPX10, RGBA, false },
        { (decoder_t) vc_copylineDPX10toRGB,  DPX10, RGB, false },
        { vc_copylineRGB,         RGB,   RGB, false },
        { vc_copylineRGBAtoR10k,  RGBA,  R10k, false },
        { vc_copylineUYVYtoV210,  UYVY,  v210, false },
        { vc_copylineUYVYtoY216,  UYVY,  Y216, false },
        { vc_copylineY216toUYVY,  Y216,  UYVY, false },
};

/**
 * Returns line decoder for specifiedn input and output codec.
 *
 * @param[in] slow  include also slow decoders
 */
decoder_t get_decoder_from_to(codec_t in, codec_t out, bool slow)
{
        if (in == out) {
                return vc_memcpy;
        }

        for (unsigned int i = 0; i < sizeof(decoders)/sizeof(struct decoder_item); ++i) {
                if (decoders[i].in == in && decoders[i].out == out &&
                                (decoders[i].slow == false || slow == true)) {
                        return decoders[i].decoder;
                }
        }

        return NULL;
}

// less is better
#ifdef QSORT_S_COMP_FIRST
static int best_decoder_cmp(void *orig_c, const void *a, const void *b) {
#else
static int best_decoder_cmp(const void *a, const void *b, void *orig_c) {
#endif
        codec_t codec_a = *(const codec_t *) a;
        codec_t codec_b = *(const codec_t *) b;
        codec_t orig_codec = *(codec_t *) orig_c;

        bool slow_a = get_decoder_from_to(orig_codec, codec_a, false) == NULL;
        bool slow_b = get_decoder_from_to(orig_codec, codec_b, false) == NULL;
        if (slow_a != slow_b) {
                return slow_a ? 1 : -1;
        }

        int bits_a = get_bits_per_component(codec_a);
        int bits_b = get_bits_per_component(codec_b);
        int bits_orig = get_bits_per_component(orig_codec);
        // either a or b is lower than orig - sort higher bit depth first
        if (bits_a < bits_orig || bits_b < bits_orig) {
                return bits_b - bits_a;
        }
        // both are equal or higher - sort lower bit depth first
        return bits_a - bits_b;
}

decoder_t get_best_decoder_from(codec_t in, const codec_t *out_candidates, codec_t *out, bool include_slow)
{
        codec_t candidates[VIDEO_CODEC_END];
        const codec_t *it = out_candidates;
        size_t count = 0;
        while (*it != VIDEO_CODEC_NONE) {
                if (get_decoder_from_to(in, *it, include_slow)) {
                        if (count == VIDEO_CODEC_END) {
                                assert(0 && "Too much codecs, some used multiple times!");
                        }
                        candidates[count++] = *it;
                }
                it++;
        }
        if (count == 0) {
                return NULL;
        }
        qsort_s(candidates, count, sizeof(codec_t), best_decoder_cmp, &in);
        *out = candidates[0];
        decoder_t ret = get_decoder_from_to(in, *out, false);
        if (ret) {
                return ret;
        }
        return get_decoder_from_to(in, *out, true);
}

/**
 * Tries to find specified codec in set of video codecs.
 * The set must by ended by VIDEO_CODEC_NONE.
 */
bool codec_is_in_set(codec_t codec, codec_t *set)
{
        assert (codec != VIDEO_CODEC_NONE);
        assert (set != NULL);
        while (*set != VIDEO_CODEC_NONE) {
                if (*(set++) == codec)
                        return true;
        }
        return false;
}

bool clear_video_buffer(unsigned char *data, size_t linesize, size_t pitch, size_t height, codec_t color_spec)
{
        uint32_t pattern[4];

        switch (color_spec) {
                case BGR:
                case RGB:
                case RGBA:
                        memset(pattern, 0, sizeof(pattern));
                        break;
                case UYVY:
                        for (int i = 0; i < 4; i++) {
                                pattern[i] = 0x00800080;
                        }
                        break;
                case v210:
                        pattern[0] = 0x20000200;
                        pattern[1] = 0x00080000;
                        pattern[2] = 0x20000200;
                        pattern[3] = 0x00080000;
                        break;
#ifdef HWACC_VDPAU
                case HW_VDPAU:
                        memset(data, 0,sizeof(hw_vdpau_frame));
                        return true;
#endif
                default:
                        return false;
        }

        for (size_t y = 0; y < height; ++y) {
                uintptr_t i;
                for( i = 0; i < (linesize & (~15)); i+=16)
                {
                        memcpy(data + i, pattern, 16);
                }
                for( ; i < linesize; i++ )
                {
                        ((char*)data)[i] = ((char*)pattern)[i&15];
                }

                data += pitch;
        }

        return true;
}

/**
 * @returns true if codec is a pixel format and is planar
 */
bool codec_is_planar(codec_t codec) {
        return pixfmt_plane_info[codec].plane_info[0] != 0;
}

/**
 * Returns subsampling of individual planes of planar pixel format
 *
 * Undefined if pix_fmt is not a planar pixel format
 *
 * @param[out] sub   subsampling, allocated array must be able to hold
 *                   8 members
 */
void codec_get_planes_subsampling(codec_t pix_fmt, int *sub) {
        for (size_t i = 0; i < 8; ++i) {
                *sub++ = pixfmt_plane_info[pix_fmt].plane_info[i];
        }
}

bool codec_is_420(codec_t pix_fmt)
{
        return pixfmt_plane_info[pix_fmt].plane_info[0] == 1 &&
                pixfmt_plane_info[pix_fmt].plane_info[1] == 1 &&
                pixfmt_plane_info[pix_fmt].plane_info[2] == 2 &&
                pixfmt_plane_info[pix_fmt].plane_info[3] == 2 &&
                pixfmt_plane_info[pix_fmt].plane_info[4] == 2 &&
                pixfmt_plane_info[pix_fmt].plane_info[5] == 2;
}

/* vim: set expandtab sw=8: */<|MERGE_RESOLUTION|>--- conflicted
+++ resolved
@@ -204,15 +204,11 @@
         [AV1] =  {"AV1", "AOMedia Video 1",
                 to_fourcc('a','v','0','1'), 0, 1.0, 8, 0, FALSE, TRUE, TRUE, FALSE, 0, "av1"},
         [I420] =  {"I420", "planar YUV 4:2:0",
-<<<<<<< HEAD
-                to_fourcc('I','4','2','0'), 2, 3.0/2.0, 8, 0, FALSE, FALSE, FALSE, FALSE, "yuv"},
+                to_fourcc('I','4','2','0'), 2, 3.0/2.0, 8, 0, FALSE, FALSE, FALSE, FALSE, 4200, "yuv"},
         [CUDA_RGBA] =  {"CUDA_RGBA", "CUDA RGBA",
-                to_fourcc('R','G','B','A'), 1, 4.0, 8, 4, TRUE, FALSE, FALSE, FALSE, "rgba"},
+                to_fourcc('R','G','B','A'), 1, 4.0, 8, 4, TRUE, FALSE, FALSE, FALSE, 4444, "rgba"},
         [CUDA_I420] =  {"CUDA_I420", "CUDA I420",
-                to_fourcc('I','4','2','0'), 2, 3.0/2.0, 8, 0, FALSE, FALSE, FALSE, FALSE, "yuv"},
-=======
                 to_fourcc('I','4','2','0'), 2, 3.0/2.0, 8, 0, FALSE, FALSE, FALSE, FALSE, 4200, "yuv"},
->>>>>>> 1d47a5f0
         [Y216] =  {"Y216", "Packed 16-bit YUV 4:2:2 little-endian",
                 to_fourcc('Y','2','1','6'), 2, 4.0, 16, 8, FALSE, FALSE, FALSE, FALSE, 4220, "y216"},
 };
