--- conflicted
+++ resolved
@@ -200,13 +200,10 @@
                 to_fourcc('a','v','0','1'), 0, 1.0, 8, 0, FALSE, TRUE, TRUE, FALSE, "av1"},
         [I420] =  {"I420", "planar YUV 4:2:0",
                 to_fourcc('I','4','2','0'), 2, 3.0/2.0, 8, 0, FALSE, FALSE, FALSE, FALSE, "yuv"},
-<<<<<<< HEAD
         [CUDA_RGBA] =  {"CUDA_RGBA", "CUDA RGBA",
                 to_fourcc('R','G','B','A'), 1, 4.0, 8, 4, TRUE, FALSE, FALSE, FALSE, "rgba"},
-=======
         [Y216] =  {"Y216", "Packed 16-bit YUV 4:2:2 little-endian",
                 to_fourcc('Y','2','1','6'), 2, 4.0, 16, 8, FALSE, FALSE, FALSE, FALSE, "y216"},
->>>>>>> cf9f6a46
 };
 
 /// for planar pixel formats
@@ -2359,113 +2356,6 @@
         }
 }
 
-static void vc_copylineRGBAtoR10k(unsigned char * __restrict dst, const unsigned char * __restrict src, int dst_len, int rshift,
-                int gshift, int bshift)
-{
-        UNUSED(rshift);
-        UNUSED(gshift);
-        UNUSED(bshift);
-        struct {
-                unsigned r:8;
-
-                unsigned gh:6;
-                unsigned p1:2;
-
-                unsigned bh:4;
-                unsigned p2:2;
-                unsigned gl:2;
-
-                unsigned p3:2;
-                unsigned p4:2;
-                unsigned bl:4;
-        } *d = (void *) dst;
-
-        while (dst_len >= 4) {
-                unsigned int r = *(src++);
-                unsigned int g = *(src++);
-                unsigned int b = *(src++);
-                src++;
-
-                d->r = r;
-                d->gh = g >> 2U;
-                d->gl = g & 0x3U;
-                d->bh = b >> 4U;
-                d->bl = b & 0xFU;
-
-                d->p1 = 0;
-                d->p2 = 0;
-                d->p3 = 0;
-                d->p4 = 0;
-
-                d++;
-                dst_len -= 4;
-        }
-}
-
-static void vc_copylineUYVYtoV210(unsigned char * __restrict dst, const unsigned char * __restrict src, int dst_len, int rshift,
-                int gshift, int bshift)
-{
-        UNUSED(rshift);
-        UNUSED(gshift);
-        UNUSED(bshift);
-        struct {
-                unsigned a:10;
-                unsigned b:10;
-                unsigned c:10;
-                unsigned p1:2;
-        } *p = (void *)dst;
-        while (dst_len >= 4) {
-                unsigned int u = *(src++);
-                unsigned int y = *(src++);
-                unsigned int v = *(src++);
-
-                p->a = u << 2U;
-                p->b = y << 2U;
-                p->c = v << 2U;
-                p->p1 = 0;
-
-                p++;
-
-                dst_len -= 4;
-        }
-}
-
-static void vc_copylineUYVYtoY216(unsigned char * __restrict dst, const unsigned char * __restrict src, int dst_len, int rshift,
-                int gshift, int bshift)
-{
-        UNUSED(rshift);
-        UNUSED(gshift);
-        UNUSED(bshift);
-        while (dst_len >= 8) {
-                *dst++ = 0;
-                *dst++ = src[1]; // Y0
-                *dst++ = 0;
-                *dst++ = src[0]; // U
-                *dst++ = 0;
-                *dst++ = src[3]; // Y1
-                *dst++ = 0;
-                *dst++ = src[2]; // V
-                src += 4;
-                dst_len -= 8;
-        }
-}
-
-static void vc_copylineY216toUYVY(unsigned char * __restrict dst, const unsigned char * __restrict src, int dst_len, int rshift,
-                int gshift, int bshift)
-{
-        UNUSED(rshift);
-        UNUSED(gshift);
-        UNUSED(bshift);
-        while (dst_len >= 4) {
-                *dst++ = src[3];
-                *dst++ = src[1];
-                *dst++ = src[7];
-                *dst++ = src[5];
-                src += 8;
-                dst_len -= 4;
-        }
-}
-
 struct decoder_item {
         decoder_t decoder;
         codec_t in;
@@ -2501,10 +2391,6 @@
         { (decoder_t) vc_copylineDPX10toRGBA, DPX10, RGBA, false },
         { (decoder_t) vc_copylineDPX10toRGB,  DPX10, RGB, false },
         { vc_copylineRGB,         RGB,   RGB, false },
-        { vc_copylineRGBAtoR10k,  RGBA,  R10k, false },
-        { vc_copylineUYVYtoV210,  UYVY,  v210, false },
-        { vc_copylineUYVYtoY216,  UYVY,  Y216, false },
-        { vc_copylineY216toUYVY,  Y216,  UYVY, false },
 };
 
 /**
