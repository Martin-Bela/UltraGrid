--- conflicted
+++ resolved
@@ -271,8 +271,6 @@
                                                         data->network_devices[i]);
                                 }
                         }
-                        stats_update_int(stat_data_sent,
-                                        rtp_get_bcount(data->network_devices[0]));
                 } else { // SAGE
                         if(!video_desc_eq(saved_vid_desc,
                                                 video_desc_from_frame(tx_frame))) {
@@ -282,22 +280,15 @@
                         }
                         struct video_frame *frame =
                                 display_get_frame(data->sage_tx_device);
-                        if(frame) {
-                                memcpy(frame->tiles[0].data, tx_frame->tiles[0].data,
-                                                tx_frame->tiles[0].data_len);
-                                display_put_frame(data->sage_tx_device, frame, 0);
-                        } else {
-                                fprintf(stderr, "Warning: SAGE - no frame received!\n");
-                        }
+                        memcpy(frame->tiles[0].data, tx_frame->tiles[0].data,
+                                        tx_frame->tiles[0].data_len);
+                        display_put_frame(data->sage_tx_device, frame, 0);
                 }
 after_send:
 
-<<<<<<< HEAD
-=======
                 stats_update_int(stat_data_sent,
                                 rtp_get_bytes_sent(data->network_devices[0]));
 
->>>>>>> 22670577
                 pthread_mutex_lock(&data->priv->lock);
 
                 data->priv->msg = NULL;
