/*
 * AUTHOR:   David Cassany   <david.cassany@i2cat.net>,
 *           Ignacio Contreras <ignacio.contreras@i2cat.net>,
 *           Gerard Castillo <gerard.castillo@i2cat.net>
 *
 * Copyright (c) 2005-2010 Fundació i2CAT, Internet I Innovació Digital a Catalunya
 *
 * Redistribution and use in source and binary forms, with or without
 * modification, is permitted provided that the following conditions
 * are met:
 *
 * 1. Redistributions of source code must retain the above copyright
 *    notice, this list of conditions and the following disclaimer.
 *
 * 2. Redistributions in binary form must reproduce the above copyright
 *    notice, this list of conditions and the following disclaimer in the
 *    documentation and/or other materials provided with the distribution.
 *
 * 3. All advertising materials mentioning features or use of this software
 *    must display the following acknowledgement:
 *
 *      This product includes software developed by the University of Southern
 *      California Information Sciences Institute.
 *
 * 4. Neither the name of the University nor of the Institute may be used
 *    to endorse or promote products derived from this software without
 *    specific prior written permission.
 *
 * THIS SOFTWARE IS PROVIDED BY THE AUTHORS AND CONTRIBUTORS
 * "AS IS" AND ANY EXPRESSED OR IMPLIED WARRANTIES, INCLUDING,
 * BUT NOT LIMITED TO, THE IMPLIED WARRANTIES OF MERCHANTABILITY
 * AND FITNESS FOR A PARTICULAR PURPOSE ARE DISCLAIMED. IN NO
 * EVENT SHALL THE AUTHORS OR CONTRIBUTORS BE LIABLE FOR ANY DIRECT,
 * INDIRECT, INCIDENTAL, SPECIAL, EXEMPLARY, OR CONSEQUENTIAL DAMAGES
 * (INCLUDING, BUT NOT LIMITED TO, PROCUREMENT OF SUBSTITUTE GOODS OR
 * SERVICES; LOSS OF USE, DATA, OR PROFITS; OR BUSINESS INTERRUPTION)
 * HOWEVER CAUSED AND ON ANY THEORY OF LIABILITY, WHETHER IN
 * CONTRACT, STRICT LIABILITY, OR TORT (INCLUDING NEGLIGENCE OR
 * OTHERWISE) ARISING IN ANY WAY OUT OF THE USE OF THIS SOFTWARE,
 * EVEN IF ADVISED OF THE POSSIBILITY OF SUCH DAMAGE.
 *
 */
#ifdef HAVE_CONFIG_H
#include "config.h"
#include "config_unix.h"
#endif // HAVE_CONFIG_H
#include "debug.h"
#include "perf.h"
#include "rtp/rtp.h"
#include "rtp/rtp_callback.h"
#include "rtp/pbuf.h"
#include "rtp/rtpdec_h264.h"
#include "utils/h264_stream.h"
#include "utils/bs.h"
#include "video_frame.h"

static const uint8_t start_sequence[] = { 0, 0, 0, 1 };

int fill_coded_frame_from_sps(struct video_frame *rx_data, unsigned char *data, int data_len);

int decode_frame_h264(struct coded_data *cdata, void *decode_data) {
    rtp_packet *pckt = NULL;
    struct coded_data *orig = cdata;

    uint8_t nal;
    uint8_t type;
    uint8_t nri;

    int pass;
    int total_length = 0;

    unsigned char *dst = NULL;
    int src_len;

    struct video_frame *frame = (struct video_frame *)decode_data;
    frame->h264_frame_type = BFRAME;

    for (pass = 0; pass < 2; pass++) {

        if (pass > 0) {
            cdata = orig;
            if(frame->h264_frame_type == INTRA){
                total_length+=frame->h264_offset_len;
            }
            frame->h264_buffer_len = total_length;
            dst = frame->h264_buffer + total_length;
        }

        while (cdata != NULL) {
            pckt = cdata->data;

            if (pckt->pt != PT_H264) {
                error_msg("Wrong Payload type: %u\n", pckt->pt);
                return FALSE;
            }

            nal = (uint8_t) pckt->data[0];
            type = nal & 0x1f;
            nri = nal & 0x60;

<<<<<<< HEAD
            //TODO CHECK WxH! AND REFACTOR TYPE CHECKING
//            if (type == 7){
//                fill_coded_frame_from_sps(frame, (unsigned char*) pckt->data, &pckt->data_len);
//            }
=======
            if (type == 7){
                fill_coded_frame_from_sps(frame, (unsigned char*) pckt->data, pckt->data_len);
            }
>>>>>>> b10ba531

            if (type >= 1 && type <= 23) {
                if(frame->h264_frame_type != INTRA && (type == 5 || type == 6)) {
                    frame->h264_frame_type = INTRA;
                } else if (frame->h264_frame_type == BFRAME && nri != 0){
                    frame->h264_frame_type = OTHER;
                }

                type = 1;
            }

            const uint8_t *src = NULL;

            switch (type) {
                case 0:
                case 1:
                    if (pass == 0) {
                        debug_msg("NAL type 1\n");
                        total_length += sizeof(start_sequence) + pckt->data_len;
                    } else {
                        dst -= pckt->data_len + sizeof(start_sequence);
                        memcpy(dst, start_sequence, sizeof(start_sequence));
                        memcpy(dst + sizeof(start_sequence), pckt->data, pckt->data_len);
                    }
                    break;
                case 24:
                    src = (const uint8_t *) pckt->data;
                    src_len = pckt->data_len;

                    src++;
                    src_len--;

                    while (src_len > 2) {
                        //TODO: Not properly tested
                        //TODO: bframes and iframes detection
                        uint16_t nal_size;
                        memcpy(&nal_size, src, sizeof(uint16_t));

                        src += 2;
                        src_len -= 2;

                        if (nal_size <= src_len) {
                            if (pass == 0) {
                                total_length += sizeof(start_sequence) + nal_size;
                            } else {
                                dst -= nal_size + sizeof(start_sequence);
                                memcpy(dst, start_sequence, sizeof(start_sequence));
                                memcpy(dst + sizeof(start_sequence), src, nal_size);
                            }
                        } else {
                            error_msg("NAL size exceeds length: %u %d\n", nal_size, src_len);
                            return FALSE;
                        }
                        src += nal_size;
                        src_len -= nal_size;

                        if (src_len < 0) {
                            error_msg("Consumed more bytes than we got! (%d)\n", src_len);
                            return FALSE;
                        }
                    }
                    break;

                case 25:
                case 26:
                case 27:
                case 29:
                    error_msg("Unhandled NAL type\n");
                    return FALSE;
                case 28:
                    src = (const uint8_t *) pckt->data;
                    src_len = pckt->data_len;

                    src++;
                    src_len--;

                    if (src_len > 1) {
                        uint8_t fu_header = *src;
                        uint8_t start_bit = fu_header >> 7;
                        //uint8_t end_bit       = (fu_header & 0x40) >> 6;
                        uint8_t nal_type = fu_header & 0x1f;
                        uint8_t reconstructed_nal;

                        if(frame->h264_frame_type != INTRA && (nal_type == 5 || nal_type == 6)){
                            frame->h264_frame_type = INTRA;
                        } else if (frame->h264_frame_type == BFRAME && nri != 0){
                            frame->h264_frame_type = OTHER;
                        }

                        // Reconstruct this packet's true nal; only the data follows.
                        /* The original nal forbidden bit and NRI are stored in this
                         * packet's nal. */
                        reconstructed_nal = nal & 0xe0;
                        reconstructed_nal |= nal_type;

                        // skip the fu_header
                        src++;
                        src_len--;

                        if (pass == 0) {
                            if (start_bit) {
                                total_length += sizeof(start_sequence) + sizeof(reconstructed_nal) + src_len;
                            } else {
                                total_length += src_len;
                            }
                        } else {
                            if (start_bit) {
                                dst -= sizeof(start_sequence) + sizeof(reconstructed_nal) + src_len;
                                memcpy(dst, start_sequence, sizeof(start_sequence));
                                memcpy(dst + sizeof(start_sequence), &reconstructed_nal, sizeof(reconstructed_nal));
                                memcpy(dst + sizeof(start_sequence) + sizeof(reconstructed_nal), src, src_len);
                            } else {
                                dst -= src_len;
                                memcpy(dst, src, src_len);
                            }
                        }
                    } else {
                        error_msg("Too short data for FU-A H264 RTP packet\n");
                        return FALSE;
                    }
                    break;
                default:
                    error_msg("Unknown NAL type\n");
                    return FALSE;
            }
            cdata = cdata->nxt;
        }
    }

    return TRUE;
}

int fill_coded_frame_from_sps(struct video_frame *rx_data, unsigned char *data, int data_len){
    uint32_t width, height;
    sps_t* sps = (sps_t*)malloc(sizeof(sps_t));
    uint8_t* rbsp_buf = (uint8_t*)malloc(data_len);
    if (nal_to_rbsp(data, &data_len, rbsp_buf, &data_len) < 0){
        free(rbsp_buf);
        free(sps);
        return -1;
    }
    bs_t* b = bs_new(rbsp_buf, data_len);
    if(read_seq_parameter_set_rbsp(sps,b) < 0){
        bs_free(b);
        free(rbsp_buf);
        free(sps);
        return -1;
    }
    width = (sps->pic_width_in_mbs_minus1 + 1) * 16;
    height = (2 - sps->frame_mbs_only_flag) * (sps->pic_height_in_map_units_minus1 + 1) * 16;
    //NOTE: frame_mbs_only_flag = 1 --> only progressive frames
    //      frame_mbs_only_flag = 0 --> some type of interlacing (there are 3 types contemplated in the standard)
    if (sps->frame_cropping_flag){
        width -= (sps->frame_crop_left_offset*2 + sps->frame_crop_right_offset*2);
        height -= (sps->frame_crop_top_offset*2 + sps->frame_crop_bottom_offset*2);
    }

    if((width != rx_data->h264_width) || (height != rx_data->h264_height)) {
        rx_data->h264_width = width;
        rx_data->h264_height = height;
        vf_get_tile(rx_data, 0)->width = width;
        vf_get_tile(rx_data, 0)->height = height;
//        free(rx_data->tiles[0].data);
//        rx_data->tiles[0].data = calloc(1, rx_data->h264_width * rx_data->h264_height);
    }

    bs_free(b);
    free(rbsp_buf);
    free(sps);

    return 0;
}

int width_height_from_SDP(int *widthOut, int *heightOut , unsigned char *data, int data_len){
    uint32_t width, height;
    sps_t* sps = (sps_t*)malloc(sizeof(sps_t));
    uint8_t* rbsp_buf = (uint8_t*)malloc(data_len);
    if (nal_to_rbsp(data, &data_len, rbsp_buf, &data_len) < 0){
        free(rbsp_buf);
        free(sps);
        return -1;
    }
    bs_t* b = bs_new(rbsp_buf, data_len);
    if(read_seq_parameter_set_rbsp(sps,b) < 0){
        bs_free(b);
        free(rbsp_buf);
        free(sps);
        return -1;
    }
    width = (sps->pic_width_in_mbs_minus1 + 1) * 16;
    height = (2 - sps->frame_mbs_only_flag) * (sps->pic_height_in_map_units_minus1 + 1) * 16;
    //NOTE: frame_mbs_only_flag = 1 --> only progressive frames
    //      frame_mbs_only_flag = 0 --> some type of interlacing (there are 3 types contemplated in the standard)
    if (sps->frame_cropping_flag){
        width -= (sps->frame_crop_left_offset*2 + sps->frame_crop_right_offset*2);
        height -= (sps->frame_crop_top_offset*2 + sps->frame_crop_bottom_offset*2);
    }

    debug_msg("\n\n[width_height_from_SDP] width: %d   height: %d\n\n",width,height);


    if(width > 0){
        *widthOut = width;
    }
    if(height > 0){
        *heightOut = height;
    }

    bs_free(b);
    free(rbsp_buf);
    free(sps);

    return 0;
}<|MERGE_RESOLUTION|>--- conflicted
+++ resolved
@@ -98,16 +98,9 @@
             type = nal & 0x1f;
             nri = nal & 0x60;
 
-<<<<<<< HEAD
-            //TODO CHECK WxH! AND REFACTOR TYPE CHECKING
-//            if (type == 7){
-//                fill_coded_frame_from_sps(frame, (unsigned char*) pckt->data, &pckt->data_len);
-//            }
-=======
             if (type == 7){
                 fill_coded_frame_from_sps(frame, (unsigned char*) pckt->data, pckt->data_len);
             }
->>>>>>> b10ba531
 
             if (type >= 1 && type <= 23) {
                 if(frame->h264_frame_type != INTRA && (type == 5 || type == 6)) {
