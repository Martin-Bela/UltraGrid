--- conflicted
+++ resolved
@@ -93,10 +93,6 @@
 #include "vo_postprocess.h"
 
 #include <future>
-<<<<<<< HEAD
-#include <iostream>
-=======
->>>>>>> 3f13ad83
 #include <map>
 #include <queue>
 
@@ -1416,12 +1412,8 @@
                 decoder->received_vid_desc = network_desc;
 
                 decoder->reconfiguration_in_progress = true;
-<<<<<<< HEAD
-                decoder->reconfiguration_future = std::async(std::launch::async, [&decoder](){ return reconfigure_decoder(decoder, decoder->received_vid_desc); });
-=======
                 decoder->reconfiguration_future = std::async(std::launch::async,
                                 [&decoder](){ return reconfigure_decoder(decoder, decoder->received_vid_desc); });
->>>>>>> 3f13ad83
 
                 return TRUE;
         }
@@ -1499,10 +1491,7 @@
         int k = 0, m = 0, c = 0, seed = 0; // LDGM
         int buffer_number, buffer_length;
 
-<<<<<<< HEAD
-=======
         // check if we are not in the middle of reconfiguration
->>>>>>> 3f13ad83
         if (decoder->reconfiguration_in_progress) {
 #if defined __GNUC__ && __GNUC__ == 4 && __GNUC_MINOR__ == 6
                 bool status =
@@ -1519,18 +1508,12 @@
                         if (ret) {
                                 decoder->frame = display_get_frame(decoder->display);
                         } else {
-<<<<<<< HEAD
-=======
                                 fprintf(stderr, "Decoder reconfiguration failed!!!\n");
->>>>>>> 3f13ad83
                                 decoder->frame = NULL;
                         }
                         decoder->reconfiguration_in_progress = false;
                 } else {
-<<<<<<< HEAD
-=======
                         // skip the frame if we are not yet reconfigured
->>>>>>> 3f13ad83
                         return FALSE;
                 }
         }
@@ -1659,16 +1642,9 @@
                         /* Critical section
                          * each thread *MUST* wait here if this condition is true
                          */
-<<<<<<< HEAD
-                        if (check_for_mode_change(decoder, video_header)) {
-                                return FALSE;
-                        }
-                }
-=======
                         if (check_for_mode_change(decoder, hdr)) {
                                 return FALSE;
                         }
->>>>>>> 3f13ad83
 
                         // hereafter, display framebuffer can be used, so we
                         // check if we got it
