/*
 * AUTHOR:  Gerard Castillo <gerard.castillo@i2cat.net>,
 * 			David Cassany   <david.cassany@i2cat.net>
 *
 * Copyright (c) 2005-2010 Fundació i2CAT, Internet I Innovació Digital a Catalunya
 *
 * Redistribution and use in source and binary forms, with or without
 * modification, is permitted provided that the following conditions
 * are met:
 *
 * 1. Redistributions of source code must retain the above copyright
 *    notice, this list of conditions and the following disclaimer.
 *
 * 2. Redistributions in binary form must reproduce the above copyright
 *    notice, this list of conditions and the following disclaimer in the
 *    documentation and/or other materials provided with the distribution.
 *
 * 3. All advertising materials mentioning features or use of this software
 *    must display the following acknowledgement:
 *
 *      This product includes software developed by the University of Southern
 *      California Information Sciences Institute.
 *
 * 4. Neither the name of the University nor of the Institute may be used
 *    to endorse or promote products derived from this software without
 *    specific prior written permission.
 *
 * THIS SOFTWARE IS PROVIDED BY THE AUTHORS AND CONTRIBUTORS
 * "AS IS" AND ANY EXPRESSED OR IMPLIED WARRANTIES, INCLUDING,
 * BUT NOT LIMITED TO, THE IMPLIED WARRANTIES OF MERCHANTABILITY
 * AND FITNESS FOR A PARTICULAR PURPOSE ARE DISCLAIMED. IN NO
 * EVENT SHALL THE AUTHORS OR CONTRIBUTORS BE LIABLE FOR ANY DIRECT,
 * INDIRECT, INCIDENTAL, SPECIAL, EXEMPLARY, OR CONSEQUENTIAL DAMAGES
 * (INCLUDING, BUT NOT LIMITED TO, PROCUREMENT OF SUBSTITUTE GOODS OR
 * SERVICES; LOSS OF USE, DATA, OR PROFITS; OR BUSINESS INTERRUPTION)
 * HOWEVER CAUSED AND ON ANY THEORY OF LIABILITY, WHETHER IN
 * CONTRACT, STRICT LIABILITY, OR TORT (INCLUDING NEGLIGENCE OR
 * OTHERWISE) ARISING IN ANY WAY OUT OF THE USE OF THIS SOFTWARE,
 * EVEN IF ADVISED OF THE POSSIBILITY OF SUCH DAMAGE.
 *
 */

#ifdef HAVE_CONFIG_H
#include "config.h"
#include "config_unix.h"
#endif // HAVE_CONFIG_H
#include "debug.h"
#include "perf.h"
#include "transmit.h"
#include "module.h"
#include "tv.h"
#include "rtp/rtp.h"
#include "rtp/rtp_callback.h"
#include "rtp/pbuf.h"
#include "rtp/rtpenc_h264.h"
#include "video.h"
#include "video_codec.h"
#include "compat/platform_spin.h"
#include "video_frame.h"

//UTILS DECLARATIONS
uint32_t test4Bytes(struct rtpenc_h264_state *rtpench264state);
unsigned char* startOfFrame(struct rtpenc_h264_state *rtpench264state);
unsigned char* nextToParse(struct rtpenc_h264_state *rtpench264state);
void checkEndOfFrame(struct rtpenc_h264_state *rtpench264state,
		unsigned numBytesNeeded);
uint8_t get1Byte(struct rtpenc_h264_state *rtpench264state);
void setFromState(struct rtpenc_h264_state *rtpench264state);
void setToState(struct rtpenc_h264_state *rtpench264state);
void skipBytes(struct rtpenc_h264_state *rtpench264state, unsigned numBytes);
bool haveSeenEOF(struct rtpenc_h264_state *rtpench264state); //EndOfFrame
unsigned curNALSize(struct rtpenc_h264_state *rtpench264state);

struct rtpenc_h264_state * rtpenc_h264_init_state() {
	struct rtpenc_h264_state *rtpench264state;

	rtpench264state = calloc(1, sizeof(struct rtpenc_h264_state));
	rtpench264state->curParserIndex = 0;
	rtpench264state->curParserIndexOffset = 0;
	rtpench264state->haveSeenFirstStartCode = false;
	rtpench264state->inputFrameSize = 0;
	rtpench264state->haveSeenEOF = false;

	return rtpench264state;
}

unsigned rtpenc_h264_frame_parse(struct rtpenc_h264_state *rtpench264state,	uint8_t *buf_in, int size) {

<<<<<<< HEAD
	uint32_t next4Bytes = 0u;
=======
	uint32_t next4Bytes = NULL;
>>>>>>> cbd3ecc5

	if (!rtpench264state->haveSeenFirstStartCode) {
		//reset pointers and params of interest for this new frame to parse and send
		rtpench264state->startOfFrame = rtpench264state->from = rtpench264state->to = buf_in;
		rtpench264state->curParserIndex = 0;
		rtpench264state->inputFrameSize = size;
		rtpench264state->curParserIndexOffset = 0;
		// The frame must start with a 0x00000001:
		// Skip over any input bytes that precede the first 0x00000001 and assert it
		while (test4Bytes(rtpench264state) != 0x00000001) {
			get1Byte(rtpench264state);
			if(haveSeenEOF(rtpench264state)){
				error_msg("No NAL found!\n");
				return 0; //this shouldn't happen -> this would mean that we got new frame but no start code was found inside....
			}
		}
		skipBytes(rtpench264state, 4); // skip this initial code
		setFromState(rtpench264state); //set 'from' pointer of curr input frame
		rtpench264state->haveSeenFirstStartCode = true;

	} else {
		//CONTINUE WITH THE SAME FRAME
		// Assert: next4Bytes starts with 0x00000001 or 0x000001, and we've saved and sent all previous bytes (forming a complete NAL unit).
		// Skip over these remaining bytes
		if (test4Bytes(rtpench264state) == 0x00000001) {
			skipBytes(rtpench264state, 4);
		} else {
			skipBytes(rtpench264state, 3);
		}
		if(haveSeenEOF(rtpench264state)){
			error_msg("No NAL found!\n");
			return 0; //this shouldn't happen -> this would mean that we got more to parse but we run out of space....
		}

		setFromState(rtpench264state); //re-set 'from' pointer of current input data
	}

	// Then save everything up until the next 0x00000001 (4 bytes) or 0x000001 (3 bytes), or we hit EOF.
	// Also make note of the first byte, because it contains the "nal_unit_type":
	next4Bytes = test4Bytes(rtpench264state);
	rtpench264state->firstByteOfNALUnit = next4Bytes >> 24;

	while (next4Bytes != 0x00000001 && (next4Bytes & 0xFFFFFF00) != 0x00000100 && !haveSeenEOF(rtpench264state)) {
		// We save at least some of "next4Bytes".
		if ((unsigned) (next4Bytes & 0xFF) > 1) {
			// Common case: 0x00000001 or 0x000001 definitely doesn't begin anywhere in "next4Bytes", so we save all of it:
			skipBytes(rtpench264state, 4);
		} else {
			// Save the first byte, and continue testing the rest:
			skipBytes(rtpench264state, 1);
		}
		next4Bytes = test4Bytes(rtpench264state);
	}
	setToState(rtpench264state);

	return curNALSize(rtpench264state);
}

//UTILS
uint32_t test4Bytes(struct rtpenc_h264_state *rtpench264state) {
	checkEndOfFrame(rtpench264state, 4);

	unsigned char const* ptr = nextToParse(rtpench264state);
	return (ptr[0] << 24) | (ptr[1] << 16) | (ptr[2] << 8) | ptr[3];
}
unsigned char* startOfFrame(struct rtpenc_h264_state *rtpench264state) {
	return rtpench264state->startOfFrame;
}
unsigned char* nextToParse(struct rtpenc_h264_state *rtpench264state) {
	return &startOfFrame(rtpench264state)[rtpench264state->curParserIndex];
}
void checkEndOfFrame(struct rtpenc_h264_state *rtpench264state,
		unsigned numBytesNeeded) {
	// assure EOF check
	if (rtpench264state->curParserIndex + numBytesNeeded
			>= rtpench264state->inputFrameSize){
		rtpench264state->haveSeenEOF = true;
	}
}
uint8_t get1Byte(struct rtpenc_h264_state *rtpench264state) { // byte-aligned
	checkEndOfFrame(rtpench264state, 1);
	return startOfFrame(rtpench264state)[rtpench264state->curParserIndex++];
}
void setFromState(struct rtpenc_h264_state *rtpench264state) {
	rtpench264state->from = rtpench264state->startOfFrame
			+ rtpench264state->curParserIndex;
	rtpench264state->curParserIndexOffset = rtpench264state->curParserIndex;
}
void setToState(struct rtpenc_h264_state *rtpench264state) {
	if(haveSeenEOF(rtpench264state)) {
		rtpench264state->to = rtpench264state->startOfFrame + rtpench264state->inputFrameSize;
	} else {
		rtpench264state->to = rtpench264state->from
			+ (rtpench264state->curParserIndex - rtpench264state->curParserIndexOffset);
	}
}
void skipBytes(struct rtpenc_h264_state *rtpench264state, unsigned numBytes) {
	checkEndOfFrame(rtpench264state, numBytes);
	rtpench264state->curParserIndex += numBytes;
}
bool haveSeenEOF(struct rtpenc_h264_state *rtpench264state) {
	return rtpench264state->haveSeenEOF;
}
unsigned curNALSize(struct rtpenc_h264_state *rtpench264state) {
	return (rtpench264state->to - rtpench264state->from);
}<|MERGE_RESOLUTION|>--- conflicted
+++ resolved
@@ -86,11 +86,7 @@
 
 unsigned rtpenc_h264_frame_parse(struct rtpenc_h264_state *rtpench264state,	uint8_t *buf_in, int size) {
 
-<<<<<<< HEAD
-	uint32_t next4Bytes = 0u;
-=======
 	uint32_t next4Bytes = NULL;
->>>>>>> cbd3ecc5
 
 	if (!rtpench264state->haveSeenFirstStartCode) {
 		//reset pointers and params of interest for this new frame to parse and send
