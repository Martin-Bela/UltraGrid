--- conflicted
+++ resolved
@@ -172,16 +172,12 @@
         struct timeval prev_time;
         int count;
 
-<<<<<<< HEAD
         struct processed_entry *to_be_freeed;
-=======
-        char *to_be_freeed;
 
         bool finished;
         bool loop;
         bool o_direct;
         int video_reading_threads_count;
->>>>>>> c2c5e380
 };
 
 #ifdef WIN32
@@ -292,19 +288,10 @@
 void *
 vidcap_import_init(const struct vidcap_params *params)
 {
-<<<<<<< HEAD
 	struct vidcap_import_state *s = NULL;
         FILE *info = NULL; // metadata file
 
-=======
-	struct vidcap_import_state *s;
->>>>>>> c2c5e380
 	printf("vidcap_import_init\n");
-
-        if (!directory) {
-                fprintf(stderr, "Missing directory name!\n");
-                return NULL;
-        }
 
         s = (struct vidcap_import_state *) calloc(1, sizeof(struct vidcap_import_state));
         s->head = s->tail = NULL;
@@ -557,13 +544,6 @@
 
                 pthread_join(s->audio_state.thread_id, NULL);
         }
-}
-
-static void vidcap_import_finish(void *state)
-{
-	struct vidcap_import_state *s = (struct vidcap_import_state *) state;
-
-        exit_reading_threads(s);
 
 #ifndef WIN32
         exit_control = true;
@@ -578,10 +558,23 @@
                 return;
         }
         for (int i = 0; i < entry->count; ++i) {
-                free(entry->tiles[i].data);
+                aligned_free(entry->tiles[i].data);
         }
 
         free(entry);
+}
+
+static void vidcap_import_finish(void *state)
+{
+        struct vidcap_import_state *s = (struct vidcap_import_state *) state;
+
+        exit_reading_threads(s);
+
+#ifndef WIN32
+        exit_control = true;
+
+        pthread_join(s->control_thread_id, NULL);
+#endif
 }
 
 static int flush_processed(struct processed_entry *list)
@@ -590,10 +583,6 @@
         struct processed_entry *current = list;
 
         while(current != NULL) {
-<<<<<<< HEAD
-=======
-                aligned_free(current->data);
->>>>>>> c2c5e380
                 struct processed_entry *tmp = current;
                 current = current->next;
                 free_entry(tmp);
@@ -612,11 +601,7 @@
 
         flush_processed(s->head);
 
-<<<<<<< HEAD
         free_entry(s->to_be_freeed);
-=======
-        aligned_free(s->to_be_freeed);
->>>>>>> c2c5e380
         vf_free(s->frame);
 
         pthread_mutex_destroy(&s->lock);
@@ -980,7 +965,9 @@
 }
 
 struct video_reader_data {
-        char file_name[512];
+        char file_name_prefix[512];
+        char file_name_suffix[512];
+        unsigned int tile_count;
         struct processed_entry *entry;
         bool o_direct;
 };
@@ -991,49 +978,63 @@
 {
         struct video_reader_data *data =
                 (struct video_reader_data *) arg;
-
-
-        struct stat sb;
-        if (stat(data->file_name, &sb)) {
-                perror("stat");
-                return NULL;
-        }
-
-        int flags = O_RDONLY;
-        if (data->o_direct) {
+       
+        data->entry = calloc(1, sizeof(struct processed_entry) + data->tile_count * sizeof(struct tile_data));
+        assert(data->entry != NULL);
+        data->entry->next = NULL;
+        data->entry->count = data->tile_count;
+
+        for (unsigned int i = 0; i < data->tile_count; i++) {
+                char name[1024];
+                char tile_idx[3] = "";
+                if (data->tile_count > 1) {
+                        sprintf(tile_idx, "_%d", i);
+	        }
+                snprintf(name, sizeof(name), "%s%s.%s",
+                                data->file_name_prefix, tile_idx,
+                                data->file_name_suffix);
+
+                struct stat sb;
+                if (stat(name, &sb)) {
+                        perror("stat");
+                        free_entry(data->entry);
+                        return NULL;
+                }
+
+                int flags = O_RDONLY;
+                if (data->o_direct) {
 #ifdef HAVE_LINUX
-                flags |= O_DIRECT;
+                        flags |= O_DIRECT;
 #endif
-        }
-        int fd = open(data->file_name, flags);
-        if(fd == -1) {
-                perror("open");
-                return NULL;;
-        }
-
-        data->entry = malloc(sizeof(struct processed_entry));
-        assert(data->entry != NULL);
-        data->entry->data_len = sb.st_size;
-        const int aligned_data_len = (data->entry->data_len + ALIGN - 1)
+                }
+                int fd = open(name, flags);
+                if(fd == -1) {
+                        perror("open");
+                        return NULL;
+                }
+
+                data->entry->tiles[i].data_len = sb.st_size;
+                const int aligned_data_len = (data->entry->tiles[i].data_len + ALIGN - 1)
                         / ALIGN * ALIGN;
-        // alignment needed when using O_DIRECT flag
-        data->entry->data = (char *)
-                aligned_malloc(aligned_data_len, ALIGN);
-        data->entry->next = NULL;
-        assert(data->entry->data != NULL);
-
-        ssize_t bytes = 0;
-        do {
-                ssize_t res = read(fd, data->entry->data + bytes,
-                                (data->entry->data_len - bytes + ALIGN - 1)
-                                / ALIGN * ALIGN);
-                if (res <= 0) {
-                        perror("read");
-                        return NULL;
-                }
-                bytes += res;
-        } while (bytes < data->entry->data_len);
-        close(fd);
+                // alignment needed when using O_DIRECT flag
+                data->entry->tiles[i].data = (char *)
+                        aligned_malloc(aligned_data_len, ALIGN);
+                assert(data->entry->tiles[i].data != NULL);
+
+                ssize_t bytes = 0;
+                do {
+                        ssize_t res = read(fd, data->entry->tiles[i].data + bytes,
+                                        (data->entry->tiles[i].data_len - bytes + ALIGN - 1)
+                                        / ALIGN * ALIGN);
+                        if (res <= 0) {
+                                perror("read");
+                                return NULL;
+                        }
+                        bytes += res;
+                } while (bytes < data->entry->tiles[i].data_len);
+
+                close(fd);
+        }
 
         return data;
 }
@@ -1105,52 +1106,12 @@
                 if(index < 0) {
                         index = 0;
                 }
-                if(index > s->count) {
+
+                if(index >= s->count) {
                         fprintf(stderr, "Warning: Index exceeds available frame count!\n");
-                        index = s->count;
-                }
-
-<<<<<<< HEAD
-                new_entry = calloc(1, sizeof(struct processed_entry) + s->frame->tile_count * sizeof(struct tile_data));
-                assert(new_entry != NULL);
-                new_entry->next = NULL;
-                new_entry->count = s->frame->tile_count;
-
-                for (unsigned int i = 0; i < s->frame->tile_count; i++) {
-                        char tile_idx[3] = "";
-                        if (s->frame->tile_count > 1) {
-                                sprintf(tile_idx, "_%d", i);
-                        }
-                        snprintf(name, sizeof(name), "%s/%08d%s.%s",
-                                        s->directory, index + 1, tile_idx,
-                                        get_codec_file_extension(s->frame->color_spec));
-
-                        struct stat sb;
-                        if (stat(name, &sb)) {
-                                perror("stat");
-                                free_entry(new_entry);
-                                goto next;
-                        }
-                        FILE *file = fopen(name, "rb");
-                        if(!file) {
-                                perror("fopen");
-                                free_entry(new_entry);
-                                goto next;
-                        }
-
-                        new_entry->tiles[i].data_len = sb.st_size;
-                        new_entry->tiles[i].data = malloc(sb.st_size);
-                        assert(new_entry->tiles[i].data != NULL);
-
-                        size_t res = fread(new_entry->tiles[i].data,
-                                        sb.st_size, 1, file);
-                        fclose(file);
-                        if(res != 1) {
-                                perror("fread");
-                                free_entry(new_entry);
-                                goto next;
-                        }
-=======
+                        index = s->count - 1;
+                }
+
                 struct video_reader_data data_reader[MAX_NUMBER_WORKERS];
                 task_result_handle_t task_handle[MAX_NUMBER_WORKERS];
 
@@ -1163,12 +1124,14 @@
                         struct video_reader_data *data =
                                 &data_reader[i];
                         data->o_direct = s->o_direct;
-                        snprintf(data->file_name, sizeof(data->file_name),
-                                        "%s/%08d.%s", s->directory, index + i,
-                                        get_codec_file_extension(s->frame->color_spec));
+                        data->tile_count = s->frame->tile_count;
+                        snprintf(data->file_name_prefix, sizeof(data->file_name_prefix),
+                                        "%s/%08d", s->directory, index + i);
+                        strncpy(data->file_name_suffix,
+                                        get_codec_file_extension(s->frame->color_spec),
+                                        sizeof(data->file_name_suffix));
                         data->entry = NULL;
                         task_handle[i] = task_run_async(video_reader_callback, data);
->>>>>>> c2c5e380
                 }
 
                 // wait for workers to finish
@@ -1231,17 +1194,12 @@
         struct processed_entry *current = NULL;
 
         // free old data
-<<<<<<< HEAD
         free_entry(s->to_be_freeed);
-=======
-        aligned_free(s->to_be_freeed);
->>>>>>> c2c5e380
         s->to_be_freeed = NULL;
 
         pthread_mutex_lock(&s->lock);
         {
                 if(s->queue_len == 0) {
-
                         if (s->finished == true && s->loop) {
                                 pthread_mutex_unlock(&s->lock);
                                 reset_import(s);
