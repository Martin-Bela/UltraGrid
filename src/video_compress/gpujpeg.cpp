--- conflicted
+++ resolved
@@ -260,11 +260,7 @@
         compressed_desc = desc;
         compressed_desc.color_spec = JPEG;
 
-<<<<<<< HEAD
-        if (desc.color_spec == CUDA_I420) {
-                m_decoder = nullptr;
-=======
-        if (desc.color_spec == I420) {
+        if (IS_I420(desc.color_spec)) {
                 if (m_parent_state->m_use_internal_codec == RGB ||
                                 (m_parent_state->m_subsampling != 0 && m_parent_state->m_subsampling != 420)) {
                         log_msg(LOG_LEVEL_ERROR, MOD_NAME "Converting from planar pixel formats is "
@@ -273,7 +269,6 @@
                 }
                 m_decoder = nullptr;
                 m_enc_input_codec = desc.color_spec;
->>>>>>> 54c2e1fa
         } else {
                 m_decoder = get_decoder(desc.color_spec, &m_enc_input_codec);
                 if (!m_decoder) {
