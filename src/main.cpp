/*
 * FILE:    main.cpp
 * AUTHORS: Colin Perkins    <csp@csperkins.org>
 *          Ladan Gharai     <ladan@isi.edu>
 *          Martin Benes     <martinbenesh@gmail.com>
 *          Lukas Hejtmanek  <xhejtman@ics.muni.cz>
 *          Petr Holub       <hopet@ics.muni.cz>
 *          Milos Liska      <xliska@fi.muni.cz>
 *          Jiri Matela      <matela@ics.muni.cz>
 *          Dalibor Matura   <255899@mail.muni.cz>
 *          Ian Wesley-Smith <iwsmith@cct.lsu.edu>
 *          David Cassany    <david.cassany@i2cat.net>
 *          Ignacio Contreras <ignacio.contreras@i2cat.net>
 *          Gerard Castillo  <gerard.castillo@i2cat.net>
 *          Martin Pulec     <pulec@cesnet.cz>
 *
 * Copyright (c) 2005-2014 Fundació i2CAT, Internet I Innovació Digital a Catalunya
 * Copyright (c) 2005-2014 CESNET z.s.p.o.
 * Copyright (c) 2001-2004 University of Southern California
 * Copyright (c) 2003-2004 University of Glasgow
 *
 * Redistribution and use in source and binary forms, with or without
 * modification, is permitted provided that the following conditions
 * are met:
 *
 * 1. Redistributions of source code must retain the above copyright
 *    notice, this list of conditions and the following disclaimer.
 *
 * 2. Redistributions in binary form must reproduce the above copyright
 *    notice, this list of conditions and the following disclaimer in the
 *    documentation and/or other materials provided with the distribution.
 *
 * 3. All advertising materials mentioning features or use of this software
 *    must display the following acknowledgement:
 *
 *      This product includes software developed by the University of Southern
 *      California Information Sciences Institute. This product also includes
 *      software developed by CESNET z.s.p.o.
 *
 * 4. Neither the name of the University nor of the Institute may be used
 *    to endorse or promote products derived from this software without
 *    specific prior written permission.
 *
 * THIS SOFTWARE IS PROVIDED BY THE AUTHORS AND CONTRIBUTORS
 * "AS IS" AND ANY EXPRESSED OR IMPLIED WARRANTIES, INCLUDING,
 * BUT NOT LIMITED TO, THE IMPLIED WARRANTIES OF MERCHANTABILITY
 * AND FITNESS FOR A PARTICULAR PURPOSE ARE DISCLAIMED. IN NO
 * EVENT SHALL THE AUTHORS OR CONTRIBUTORS BE LIABLE FOR ANY DIRECT,
 * INDIRECT, INCIDENTAL, SPECIAL, EXEMPLARY, OR CONSEQUENTIAL DAMAGES
 * (INCLUDING, BUT NOT LIMITED TO, PROCUREMENT OF SUBSTITUTE GOODS OR
 * SERVICES; LOSS OF USE, DATA, OR PROFITS; OR BUSINESS INTERRUPTION)
 * HOWEVER CAUSED AND ON ANY THEORY OF LIABILITY, WHETHER IN
 * CONTRACT, STRICT LIABILITY, OR TORT (INCLUDING NEGLIGENCE OR
 * OTHERWISE) ARISING IN ANY WAY OUT OF THE USE OF THIS SOFTWARE,
 * EVEN IF ADVISED OF THE POSSIBILITY OF SUCH DAMAGE.
 *
 */

#ifdef HAVE_CONFIG_H
#include "config.h"
#include "config_unix.h"
#include "config_win32.h"
#endif // HAVE_CONFIG_H

#include <string.h>
#include <stdlib.h>
#include <getopt.h>
#include <pthread.h>
#include "control_socket.h"
#include "debug.h"
#include "host.h"
#include "messaging.h"
#include "module.h"
#include "perf.h"
#include "stats.h"
#include "utils/misc.h"
#include "utils/wait_obj.h"
#include "video.h"
#include "video_capture.h"
#include "video_display.h"
#include "video_compress.h"
#include "video_export.h"
#include "video_rxtx/h264_rtp.h"
#include "video_rxtx/ihdtv.h"
#include "video_rxtx/sage.h"
#include "video_rxtx/ultragrid_rtp.h"
#include "audio/audio.h"
#include "audio/audio_capture.h"
#include "audio/codec.h"
#include "audio/utils.h"

#include <iostream>
#include <string>

#if defined DEBUG && defined HAVE_LINUX
#include <mcheck.h>
#endif

#define EXIT_FAIL_USAGE		1
#define EXIT_FAIL_UI   		2
#define EXIT_FAIL_DISPLAY	3
#define EXIT_FAIL_CAPTURE	4
#define EXIT_FAIL_NETWORK	5
#define EXIT_FAIL_TRANSMIT	6
#define EXIT_FAIL_COMPRESS	7
#define EXIT_FAIL_DECODER	8

#define PORT_BASE               5004
#define PORT_AUDIO              5006

/* please see comments before transmit.c:audio_tx_send() */
/* also note that this actually differs from video */
#define DEFAULT_AUDIO_FEC       "mult:3"
#define DEFAULT_BITRATE         (6618ll * 1000 * 1000)

#define OPT_AUDIO_CHANNEL_MAP (('a' << 8) | 'm')
#define OPT_AUDIO_CAPTURE_CHANNELS (('a' << 8) | 'c')
#define OPT_AUDIO_SCALE (('a' << 8) | 's')
#define OPT_ECHO_CANCELLATION (('E' << 8) | 'C')
#define OPT_CUDA_DEVICE (('C' << 8) | 'D')
#define OPT_MCAST_IF (('M' << 8) | 'I')
#define OPT_EXPORT (('E' << 8) | 'X')
#define OPT_IMPORT (('I' << 8) | 'M')
#define OPT_AUDIO_CODEC (('A' << 8) | 'C')
#define OPT_CAPTURE_FILTER (('O' << 8) | 'F')
#define OPT_ENCRYPTION (('E' << 8) | 'N')
#define OPT_CONTROL_PORT (('C' << 8) | 'P')
#define OPT_VERBOSE (('V' << 8) | 'E')
#define OPT_LDGM_DEVICE (('L' << 8) | 'D')

#define MAX_CAPTURE_COUNT 17

using namespace std;

struct state_uv {
        struct vidcap *capture_device;
        struct display *display_device;

        struct state_audio *audio;

        struct module *root_module;

        video_rxtx *state_video_rxtx;
};

static int exit_status = EXIT_SUCCESS;
static volatile bool should_exit_sender = false;

static struct state_uv *uv_state;

//
// prototypes
//
static void list_video_display_devices(void);
static void list_video_capture_devices(void);
static void init_root_module(struct module *mod, struct state_uv *uv);

static void signal_handler(int signal)
{
        debug_msg("Caught signal %d\n", signal);
        exit_uv(0);
        return;
}

static void crash_signal_handler(int sig)
{
        fprintf(stderr, "\n%s has crashed", PACKAGE_NAME);
#ifndef WIN32
        fprintf(stderr, " (%s)", strsignal(sig));
#endif
        fprintf(stderr, ".\n\nPlease send a bug report to address %s.\n"
                        , PACKAGE_BUGREPORT);
        fprintf(stderr, "You may find some tips how to report bugs in file REPORTING-BUGS "
                        "distributed with %s.\n", PACKAGE_NAME);

        signal(SIGABRT, SIG_DFL);
        signal(SIGSEGV, SIG_DFL);
        raise(sig);
}

void exit_uv(int status) {
        exit_status = status;

        should_exit_sender = true;
        should_exit_receiver = true;
        audio_finish();
}

static void usage(void)
{
        /* TODO -c -p -b are deprecated options */
        printf("\nUsage: uv [-d <display_device>] [-t <capture_device>] [-r <audio_playout>]\n");
        printf("          [-s <audio_caputre>] [-l <limit_bitrate>] "
                        "[-m <mtu>] [-c] [-i] [-6]\n");
        printf("          [-m <video_mode>] [-p <postprocess>] "
                        "[-f <fec_options>] [-P <port>]\n");
        printf("          [--mcast-if <iface>]\n");
        printf("          [--export[=<d>]|--import <d>]\n");
        printf("          address(es)\n\n");
        printf("\t--verbose                \tprint verbose messages\n");
        printf("\n");
        printf
            ("\t-d <display_device>        \tselect display device, use '-d help'\n");
        printf("\t                         \tto get list of supported devices\n");
        printf("\n");
        printf
            ("\t-t <capture_device>        \tselect capture device, use '-t help'\n");
        printf("\t                         \tto get list of supported devices\n");
        printf("\n");
        printf("\t-c <cfg>                 \tcompress video (see '-c help')\n");
        printf("\n");
        printf("\t--rtsp-server                 \t\tRTSP server: dynamically serving H264 RTP standard transport\n");
        printf("\n");
        printf("\t-i|--sage[=<opts>]       \tiHDTV compatibility mode / SAGE TX\n");
        printf("\n");
#ifdef HAVE_IPv6
        printf("\t-6                       \tUse IPv6\n");
        printf("\n");
#endif //  HAVE_IPv6
        printf("\t--mcast-if <iface>       \tBind to specified interface for multicast\n");
        printf("\n");
        printf("\t-r <playback_device>     \tAudio playback device (see '-r help')\n");
        printf("\n");
        printf("\t-s <capture_device>      \tAudio capture device (see '-s help')\n");
        printf("\n");
        printf("\t-j <settings>            \tJACK Audio Connection Kit settings\n");
        printf("\n");
        printf("\t-M <video_mode>          \treceived video mode (eg tiled-4K, 3D,\n");
        printf("\t                         \tdual-link)\n");
        printf("\n");
        printf("\t-p <postprocess>         \tpostprocess module\n");
        printf("\n");
        printf("\t-f [A:|V:]<settings>     \tFEC settings (audio or video) - use \"none\"\n"
               "\t                         \t\"mult:<nr>\",\n");
        printf("\t                         \t\"ldgm:<max_expected_loss>%%\" or\n");
        printf("\t                         \t\"ldgm:<k>:<m>:<c>\"\n");
        printf("\n");
        printf("\t--ldgm-device {GPU|CPU}  \tdevice to be used to compute LDGM\n");
        printf("\n");
        printf("\t-P <port> | <video_rx>:<video_tx>[:<audio_rx>:<audio_tx>]\n");
        printf("\t                         \t<port> is base port number, also 3 subsequent\n");
        printf("\t                         \tports can be used for RTCP and audio\n");
        printf("\t                         \tstreams. Default: %d.\n", PORT_BASE);
        printf("\t                         \tYou can also specify all two or four ports\n");
        printf("\t                         \tdirectly.\n");
        printf("\n");
        printf("\t-l <limit_bitrate> | unlimited\tlimit sending bitrate (aggregate)\n");
        printf("\t                         \tto limit_bitrate (with optional k/M/G suffix)\n");
        printf("\n");
        printf("\t--audio-channel-map      <mapping> | help\n");
        printf("\n");
        printf("\t--audio-scale            <factor> | <method> | help\n");
        printf("\n");
        printf("\t--audio-capture-channels <count> number of input channels that will\n");
        printf("\t                                 be captured (default 2).\n");
        printf("\n");
        printf("\t--echo-cancellation      \tapply acustic echo cancellation to audio\n");
        printf("\n");
        printf("\t--cuda-device <index>|help\tuse specified CUDA device\n");
        printf("\n");
        printf("\t--playback <directory>   \treplays captured recorded\n");
        printf("\n");
        printf("\t--record[=<directory>]   \trecord captured audio and video\n");
        printf("\n");
        printf("\t-A <address>             \taudio destination address\n");
        printf("\t                         \tIf not specified, will use same as for video\n");
        printf("\t--audio-codec <codec>[:<sample_rate>]|help\taudio codec\n");
        printf("\n");
        printf("\t--capture-filter <filter>\tCapture filter(s), must preceed\n");
        printf("\n");
        printf("\t--encryption <passphrase>\tKey material for encryption\n");
        printf("\n");
        printf("\taddress(es)              \tdestination address\n");
        printf("\n");
        printf("\t                         \tIf comma-separated list of addresses\n");
        printf("\t                         \tis entered, video frames are split\n");
        printf("\t                         \tand chunks are sent/received\n");
        printf("\t                         \tindependently.\n");
        printf("\n");
}

static void list_video_display_devices()
{
        int i;
        display_type_t *dt;

        printf("Available display devices:\n");
        display_init_devices();
        for (i = 0; i < display_get_device_count(); i++) {
                dt = display_get_device_details(i);
                printf("\t%s\n", dt->name);
        }
        display_free_devices();
}

static void list_video_capture_devices()
{
        int i;
        struct vidcap_type *vt;

        printf("Available capture devices:\n");
        vidcap_init_devices();
        for (i = 0; i < vidcap_get_device_count(); i++) {
                vt = vidcap_get_device_details(i);
                printf("\t%s\n", vt->name);
        }
        vidcap_free_devices();
}

static void uncompressed_frame_dispose(struct video_frame *frame)
{
        struct wait_obj *wait_obj = (struct wait_obj *) frame->dispose_udata;
        wait_obj_notify(wait_obj);
}

/**
 * This function captures video and possibly compresses it.
 * It then delegates sending to another thread.
 *
 * @param[in] arg pointer to UltraGrid (root) module
 */
static void *capture_thread(void *arg)
{
        struct module *uv_mod = (struct module *)arg;
        struct state_uv *uv = (struct state_uv *) uv_mod->priv_data;
        struct wait_obj *wait_obj;

        wait_obj = wait_obj_init();

        while (!should_exit_sender) {
                /* Capture and transmit video... */
                struct audio_frame *audio;
                struct video_frame *tx_frame = vidcap_grab(uv->capture_device, &audio);
                if (tx_frame != NULL) {
                        if(audio) {
                                audio_sdi_send(uv->audio, audio);
                        }
                        //tx_frame = vf_get_copy(tx_frame);
                        bool wait_for_cur_uncompressed_frame;
                        if (!tx_frame->dispose) {
                                tx_frame->dispose = uncompressed_frame_dispose;
                                tx_frame->dispose_udata = wait_obj;
                                wait_obj_reset(wait_obj);
                                wait_for_cur_uncompressed_frame = true;
                        } else {
                                wait_for_cur_uncompressed_frame = false;
                        }

                        uv->state_video_rxtx->send(tx_frame);

                        // wait for frame frame to be processed, eg. by compress
                        // or sender (uncompressed video). Grab invalidates previous frame
                        // (if not defined dispose function).
                        if (wait_for_cur_uncompressed_frame) {
                                wait_obj_wait(wait_obj);
                                tx_frame->dispose = NULL;
                                tx_frame->dispose_udata = NULL;
                        }
                }
        }

        wait_obj_done(wait_obj);

        return NULL;
}

static bool enable_export(const char *dir)
{
        if(!dir) {
                for (int i = 1; i <= 9999; i++) {
                        char name[16];
                        snprintf(name, 16, "export.%04d", i);
                        int ret = platform_mkdir(name);
                        if(ret == -1) {
                                if(errno == EEXIST) {
                                        continue;
                                } else {
                                        fprintf(stderr, "[Export] Directory creation failed: %s\n",
                                                        strerror(errno));
                                        return false;
                                }
                        } else {
                                export_dir = strdup(name);
                                break;
                        }
                }
        } else {
                int ret = platform_mkdir(dir);
                if(ret == -1) {
                                if(errno == EEXIST) {
                                        fprintf(stderr, "[Export] Warning: directory %s exists!\n", dir);
                                } else {
                                        perror("[Export] Directory creation failed");
                                        return false;
                                }
                }

                export_dir = strdup(dir);
        }

        if(export_dir) {
                printf("Using export directory: %s\n", export_dir);
                return true;
        } else {
                return false;
        }
}

static void init_root_module(struct module *mod, struct state_uv *uv)
{
        module_init_default(mod);
        mod->cls = MODULE_CLASS_ROOT;
        mod->parent = NULL;
        mod->deleter = NULL;
        mod->priv_data = uv;
}

int main(int argc, char *argv[])
{
#if defined HAVE_SCHED_SETSCHEDULER && defined USE_RT
        struct sched_param sp;
#endif
        // NULL terminated array of capture devices
        struct vidcap_params *vidcap_params_head = vidcap_params_allocate();
        struct vidcap_params *vidcap_params_tail = vidcap_params_head;

        char *display_cfg = NULL;
        const char *audio_recv = "none";
        const char *audio_send = "none";
        char *jack_cfg = NULL;
        const char *requested_video_fec = "none";
        const char *requested_audio_fec = DEFAULT_AUDIO_FEC;
        char *audio_channel_map = NULL;
        const char *audio_scale = "mixauto";
        rtsp_serv_t* rtsp_server = NULL;
        bool isStd = FALSE;
        int recv_port_number = PORT_BASE;
        int send_port_number = PORT_BASE;

        bool echo_cancellation = false;

        bool should_export = false;
        char *export_opts = NULL;

        char *sage_opts = NULL;
        int control_port = CONTROL_DEFAULT_PORT;
        struct control_state *control = NULL;

        const char *audio_host = NULL;
        int audio_rx_port = -1, audio_tx_port = -1;
        enum video_mode decoder_mode = VIDEO_NORMAL;
        const char *requested_compression = "none";

        bool ipv6 = false;
        struct module root_mod;
        struct state_uv *uv;
        int ch;

        audio_codec_t audio_codec = AC_PCM;

        pthread_t receiver_thread_id,
                  capture_thread_id;
	bool receiver_thread_started = false,
		  capture_thread_started = false;
        unsigned display_flags = 0;
        int compressed_audio_sample_rate = 48000;
        int ret;
        struct vidcap_params *audio_cap_dev;
        long packet_rate;
        const char *requested_mcast_if = NULL;

        unsigned requested_mtu = 0;
        const char *postprocess = NULL;
        const char *requested_display = "none";
        const char *requested_receiver = "localhost";
        const char *requested_encryption = NULL;
        struct video_export *video_exporter = NULL;

#if defined DEBUG && defined HAVE_LINUX
        mtrace();
#endif

        vidcap_params_set_device(vidcap_params_head, "none");

        if (argc == 1) {
                usage();
                return EXIT_FAIL_USAGE;
        }

        uv_argc = argc;
        uv_argv = argv;

        static struct option getopt_options[] = {
                {"display", required_argument, 0, 'd'},
                {"capture", required_argument, 0, 't'},
                {"mtu", required_argument, 0, 'm'},
                {"ipv6", no_argument, 0, '6'},
                {"mode", required_argument, 0, 'M'},
                {"version", no_argument, 0, 'v'},
                {"compress", required_argument, 0, 'c'},
                {"ihdtv", no_argument, 0, 'i'},
                {"sage", optional_argument, 0, 'S'},
                {"rtsp-server", no_argument, 0, 'H'},
                {"receive", required_argument, 0, 'r'},
                {"send", required_argument, 0, 's'},
                {"help", no_argument, 0, 'h'},
                {"jack", required_argument, 0, 'j'},
                {"fec", required_argument, 0, 'f'},
                {"port", required_argument, 0, 'P'},
                {"limit-bitrate", required_argument, 0, 'l'},
                {"audio-channel-map", required_argument, 0, OPT_AUDIO_CHANNEL_MAP},
                {"audio-scale", required_argument, 0, OPT_AUDIO_SCALE},
                {"audio-capture-channels", required_argument, 0, OPT_AUDIO_CAPTURE_CHANNELS},
                {"echo-cancellation", no_argument, 0, OPT_ECHO_CANCELLATION},
                {"cuda-device", required_argument, 0, OPT_CUDA_DEVICE},
                {"mcast-if", required_argument, 0, OPT_MCAST_IF},
                {"record", optional_argument, 0, OPT_EXPORT},
                {"playback", required_argument, 0, OPT_IMPORT},
                {"audio-host", required_argument, 0, 'A'},
                {"audio-codec", required_argument, 0, OPT_AUDIO_CODEC},
                {"capture-filter", required_argument, 0, OPT_CAPTURE_FILTER},
                {"control-port", required_argument, 0, OPT_CONTROL_PORT},
                {"encryption", required_argument, 0, OPT_ENCRYPTION},
                {"verbose", no_argument, 0, OPT_VERBOSE},
                {"ldgm-device", required_argument, 0, OPT_LDGM_DEVICE},
                {0, 0, 0, 0}
        };
        int option_index = 0;

        //      uv = (struct state_uv *) calloc(1, sizeof(struct state_uv));
        uv = (struct state_uv *) calloc(1, sizeof(struct state_uv));
        uv_state = uv;

        uv->audio = NULL;
        uv->capture_device = NULL;
        uv->display_device = NULL;

        init_root_module(&root_mod, uv);
        uv->root_module = &root_mod;
        enum rxtx_protocol video_protocol = ULTRAGRID_RTP;

        perf_init();
        perf_record(UVP_INIT, 0);

        while ((ch =
                getopt_long(argc, argv, "d:t:m:r:s:v6c:ihj:M:p:f:P:l:A:", getopt_options,
                            &option_index)) != -1) {
                switch (ch) {
                case 'd':
                        if (!strcmp(optarg, "help")) {
                                list_video_display_devices();
                                return 0;
                        }
                        requested_display = optarg;
			if(strchr(optarg, ':')) {
				char *delim = strchr(optarg, ':');
				*delim = '\0';
				display_cfg = delim + 1;
			}
                        break;
                case 't':
                        if (!strcmp(optarg, "help")) {
                                list_video_capture_devices();
                                return 0;
                        }
                        vidcap_params_set_device(vidcap_params_tail, optarg);
                        vidcap_params_tail = vidcap_params_allocate_next(vidcap_params_tail);
                        break;
                case 'm':
                        requested_mtu = atoi(optarg);
                        break;
                case 'M':
                        decoder_mode = get_video_mode_from_str(optarg);
                        if (decoder_mode == VIDEO_UNKNOWN) {
                                return strcasecmp(optarg, "help") == 0 ? EXIT_SUCCESS : EXIT_FAIL_USAGE;
                        }
                        break;
                case 'p':
                        postprocess = optarg;
                        break;
                case 'v':
                        printf("%s", PACKAGE_STRING);
#ifdef GIT_VERSION
                        printf(" (rev %s)", GIT_VERSION);
#endif
                        printf("\n");
                        printf("\n" PACKAGE_NAME " was compiled with following features:\n");
                        printf(AUTOCONF_RESULT);
                        return EXIT_SUCCESS;
                case 'c':
                        requested_compression = optarg;
                        break;
                case 'i':
#ifdef HAVE_IHDTV
                        video_protocol = IHDTV;
                        printf("setting ihdtv protocol\n");
                        fprintf(stderr, "Warning: iHDTV support may be currently broken.\n"
                                        "Please contact %s if you need this.\n", PACKAGE_BUGREPORT);
#else
                        fprintf(stderr, "iHDTV support isn't compiled in this %s build\n",
                                        PACKAGE_NAME);
#endif
                        break;
                case 'S':
                        video_protocol = SAGE;
                        sage_opts = optarg;
                        break;
                case 'H':
                        video_protocol = H264_STD;
                        //h264_opts = optarg;
                        break;
                case 'r':
                        audio_recv = optarg;                       
                        break;
                case 's':
                        audio_send = optarg;
                        break;
                case 'j':
                        jack_cfg = optarg;
                        break;
                case 'f':
                        if(strlen(optarg) > 2 && optarg[1] == ':' &&
                                        (toupper(optarg[0]) == 'A' || toupper(optarg[0]) == 'V')) {
                                if(toupper(optarg[0]) == 'A') {
                                        requested_audio_fec = optarg + 2;
                                } else {
                                        requested_video_fec = optarg + 2;
                                }
                        } else {
                                // there should be setting for both audio and video
                                // but we conservativelly expect that the user wants
                                // only vieo and let audio default until explicitly
                                // stated otehrwise
                                requested_video_fec = optarg;
                        }
                        break;
		case 'h':
			usage();
			return 0;
                case 'P':
                        if(strchr(optarg, ':')) {
                                char *save_ptr = NULL;
                                char *tok;
                                recv_port_number = atoi(strtok_r(optarg, ":", &save_ptr));
                                send_port_number = atoi(strtok_r(NULL, ":", &save_ptr));
                                if((tok = strtok_r(NULL, ":", &save_ptr))) {
                                        audio_rx_port = atoi(tok);
                                        if((tok = strtok_r(NULL, ":", &save_ptr))) {
                                                audio_tx_port = atoi(tok);
                                        } else {
                                                usage();
                                                return EXIT_FAIL_USAGE;
                                        }
                                }
                        } else {
                                recv_port_number =
                                        send_port_number =
                                        atoi(optarg);
                        }
                        break;
                case 'l':
                        if(strcmp(optarg, "unlimited") == 0) {
                                bitrate = -1;
                        } else {
                                bitrate = unit_evaluate(optarg);
                                if(bitrate <= 0) {
                                        usage();
                                        return EXIT_FAIL_USAGE;
                                }
                        }
                        break;
                case '6':
                        ipv6 = true;
                        break;
                case OPT_AUDIO_CHANNEL_MAP:
                        audio_channel_map = optarg;
                        break;
                case OPT_AUDIO_SCALE:
                        audio_scale = optarg;
                        break;
                case OPT_AUDIO_CAPTURE_CHANNELS:
                        audio_capture_channels = atoi(optarg);
                        break;
                case OPT_ECHO_CANCELLATION:
                        echo_cancellation = true;
                        break;
                case OPT_CUDA_DEVICE:
#ifdef HAVE_JPEG
                        if(strcmp("help", optarg) == 0) {
                                struct compress_state *compression;
                                int ret = compress_init(&root_mod, "JPEG:list_devices", &compression);
                                if(ret >= 0) {
                                        if(ret == 0) {
                                                module_done(CAST_MODULE(compression));
                                        }
                                        return EXIT_SUCCESS;
                                } else {
                                        return EXIT_FAILURE;
                                }
                        } else {
                                char *item, *save_ptr = NULL;
                                unsigned int i = 0;
                                while((item = strtok_r(optarg, ",", &save_ptr))) {
                                        if(i >= MAX_CUDA_DEVICES) {
                                                fprintf(stderr, "Maximal number of CUDA device exceeded.\n");
                                                return EXIT_FAILURE;
                                        }
                                        cuda_devices[i] = atoi(item);
                                        optarg = NULL;
                                        ++i;
                                }
                                cuda_devices_count = i;
                        }
                        break;
#else
                        fprintf(stderr, "CUDA support is not enabled!\n");
                        return EXIT_FAIL_USAGE;
#endif // HAVE_CUDA
                case OPT_MCAST_IF:
                        requested_mcast_if = optarg;
                        break;
                case 'A':
                        audio_host = optarg;
                        break;
                case OPT_EXPORT:
                        should_export = true;
                        export_opts = optarg;
                        break;
                case OPT_IMPORT:
                        audio_send = "embedded";
                        {
                                char dev_string[1024];
                                snprintf(dev_string, sizeof(dev_string), "import:%s", optarg);
                                vidcap_params_set_device(vidcap_params_tail, dev_string);
                                vidcap_params_tail = vidcap_params_allocate_next(vidcap_params_tail);
                        }
                        break;
                case OPT_AUDIO_CODEC:
                        if(strcmp(optarg, "help") == 0) {
                                list_audio_codecs();
                                return EXIT_SUCCESS;
                        }
                        if(strchr(optarg, ':')) {
                                compressed_audio_sample_rate = atoi(strchr(optarg, ':')+1);
                                *strchr(optarg, ':') = '\0';
                        }
                        audio_codec = get_audio_codec_to_name(optarg);
                        if(audio_codec == AC_NONE) {
                                fprintf(stderr, "Unknown audio codec entered: \"%s\"\n",
                                                optarg);
                                return EXIT_FAIL_USAGE;
                        }
                        break;
                case OPT_CAPTURE_FILTER:
                        vidcap_params_set_capture_filter(vidcap_params_tail, optarg);
                        break;
                case OPT_ENCRYPTION:
                        requested_encryption = optarg;
                        break;
                case OPT_CONTROL_PORT:
                        control_port = atoi(optarg);
                        break;
                case OPT_VERBOSE:
                        verbose = true;
                        break;
                case OPT_LDGM_DEVICE:
                        if (strcasecmp(optarg, "GPU") == 0) {
                                ldgm_device_gpu = true;
                        } else {
                                ldgm_device_gpu = false;
                        }
                        break;
                case '?':
                default:
                        usage();
                        return EXIT_FAIL_USAGE;
                }
        }

        argc -= optind;
        argv += optind;

        if (requested_mtu == 0)     // mtu wasn't specified on the command line
        {
                requested_mtu = 1500;       // the default value for RTP
        }

        printf("%s", PACKAGE_STRING);
#ifdef GIT_VERSION
        printf(" (rev %s)", GIT_VERSION);
#endif
        printf("\n");
        printf("Display device   : %s\n", requested_display);
        printf("Capture device   : %s\n", vidcap_params_get_driver(vidcap_params_head));
        printf("Audio capture    : %s\n", audio_send);
        printf("Audio playback   : %s\n", audio_recv);
        printf("MTU              : %d B\n", requested_mtu);
        printf("Video compression: %s\n", requested_compression);
        printf("Audio codec      : %s\n", get_name_to_audio_codec(audio_codec));
        printf("Network protocol : %s\n", video_rxtx::get_name(video_protocol));
        printf("Audio FEC        : %s\n", requested_audio_fec);
        printf("Video FEC        : %s\n", requested_video_fec);
        printf("\n");

        if(audio_rx_port == -1) {
                audio_tx_port = send_port_number + 2;
                audio_rx_port = recv_port_number + 2;
        }

        if(should_export) {
                if(!enable_export(export_opts)) {
                        fprintf(stderr, "Export initialization failed.\n");
                        return EXIT_FAILURE;
                }
                video_exporter = video_export_init(export_dir);
        }

        if(bitrate == 0) { // else packet_rate defaults to 13600 or so
                bitrate = DEFAULT_BITRATE;
        }

        if(bitrate != -1) {
                packet_rate = 1000ll * 1000 * 1000 * requested_mtu * 8 / bitrate;
        } else {
                packet_rate = 0;
        }

        if (argc > 0) {
                requested_receiver = argv[0];
        }

#ifdef WIN32
	WSADATA wsaData;
	int err = WSAStartup(MAKEWORD(2, 2), &wsaData);
	if(err != 0) {
		fprintf(stderr, "WSAStartup failed with error %d.", err);
		return EXIT_FAILURE;
	}
	if(LOBYTE(wsaData.wVersion) != 2 || HIBYTE(wsaData.wVersion) != 2) {
		fprintf(stderr, "Counld not found usable version of Winsock.\n");
		WSACleanup();
		return EXIT_FAILURE;
	}
#endif

        if(control_init(control_port, &control, &root_mod) != 0) {
                fprintf(stderr, "%s Unable to initialize remote control!\n",
                                control_port != CONTROL_DEFAULT_PORT ? "Warning:" : "Error:");
                if(control_port != CONTROL_DEFAULT_PORT) {
                        return EXIT_FAILURE;
                }
        }

        if(!audio_host) {
                audio_host = requested_receiver;
        }
#ifdef HAVE_RTSP_SERVER
        if((audio_send != NULL || audio_recv != NULL) && video_protocol == H264_STD){
            //TODO: to implement a high level rxtx struct to manage different standards (i.e.:H264_STD, VP8_STD,...)
            isStd = TRUE;
        }
#endif
        uv->audio = audio_cfg_init (&root_mod, audio_host, audio_rx_port,
                        audio_tx_port, audio_send, audio_recv,
                        jack_cfg, requested_audio_fec, requested_encryption,
                        audio_channel_map,
                        audio_scale, echo_cancellation, ipv6, requested_mcast_if,
                        audio_codec, compressed_audio_sample_rate, isStd, packet_rate);
        if(!uv->audio)
                goto cleanup;

        display_flags |= audio_get_display_flags(uv->audio);

        // Display initialization should be prior to modules that may use graphic card (eg. GLSL) in order
        // to initalize shared resource (X display) first
        ret =
             initialize_video_display(requested_display, display_cfg, display_flags, &uv->display_device);
        if (ret < 0) {
                printf("Unable to open display device: %s\n",
                       requested_display);
                exit_uv(EXIT_FAIL_DISPLAY);
                goto cleanup;
        }
        if(ret > 0) {
                exit_uv(EXIT_SUCCESS);
                goto cleanup;
        }

        printf("Display initialized-%s\n", requested_display);

        /* Pass embedded/analog/AESEBU flags to selected vidcap
         * device. */
        audio_cap_dev = vidcap_params_get_nth(
                        vidcap_params_head,
                        audio_capture_get_vidcap_index(audio_send));
        if (audio_cap_dev != NULL) {
                unsigned int orig_flags =
                        vidcap_params_get_flags(audio_cap_dev);
                vidcap_params_set_flags(audio_cap_dev, orig_flags
                                | audio_capture_get_vidcap_flags(audio_send));
        } else {
                fprintf(stderr, "Entered index for non-existing vidcap (audio).");
                exit_uv(EXIT_FAIL_CAPTURE);
                goto cleanup;
        }

        ret = initialize_video_capture(&root_mod, vidcap_params_head, &uv->capture_device);
        if (ret < 0) {
                printf("Unable to open capture device: %s\n",
                                vidcap_params_get_driver(vidcap_params_head));
                exit_uv(EXIT_FAIL_CAPTURE);
                goto cleanup;
        }
        if(ret > 0) {
                exit_uv(EXIT_SUCCESS);
                goto cleanup;
        }
        printf("Video capture initialized-%s\n", vidcap_params_get_driver(vidcap_params_head));

        signal(SIGINT, signal_handler);
        signal(SIGTERM, signal_handler);
#ifndef WIN32
        signal(SIGHUP, signal_handler);
#endif
        signal(SIGABRT, crash_signal_handler);
        signal(SIGSEGV, crash_signal_handler);

#ifdef USE_RT
#ifdef HAVE_SCHED_SETSCHEDULER
        sp.sched_priority = sched_get_priority_max(SCHED_FIFO);
        if (sched_setscheduler(0, SCHED_FIFO, &sp) != 0) {
                printf("WARNING: Unable to set real-time scheduling\n");
        }
#else
        printf("WARNING: System does not support real-time scheduling\n");
#endif /* HAVE_SCHED_SETSCHEDULER */
#endif /* USE_RT */

        if (strcmp("none", requested_display) != 0) {
                rxtx_mode |= MODE_RECEIVER;
        }
        if (strcmp("none", vidcap_params_get_driver(vidcap_params_head)) != 0) {
                rxtx_mode |= MODE_SENDER;
        }

<<<<<<< HEAD
        if(bitrate == 0) { // else packet_rate defaults to 13600 or so
                bitrate = DEFAULT_BITRATE;
        }

        if(bitrate != -1) {
                packet_rate = 1000 * requested_mtu * 8 / bitrate;
        } else {
                packet_rate = 0;
        }

        if (video_protocol == IHDTV) {
                struct vidcap *capture_device = NULL;
                struct display *display_device = NULL;
                if (rxtx_mode & MODE_SENDER)
                        capture_device = uv->capture_device;
                if (rxtx_mode & MODE_RECEIVER)
                        display_device = uv->display_device;
                uv->state_video_rxtx = new ihdtv_video_rxtx(&root_mod, video_exporter,
                                requested_compression, capture_device,
                                display_device, requested_mtu,
                                argc, argv);
        }else if (video_protocol == H264_STD) {
            rtps_types_t avType;
            if(strcmp("none", vidcap_params_get_driver(vidcap_params_head)) != 0 && (strcmp("none",audio_send) != 0)) avType = avStdDyn; //AVStream
            else if((strcmp("none",audio_send) != 0)) avType = audioPCMUdyn; //AStream
            else if(strcmp("none", vidcap_params_get_driver(vidcap_params_head))) avType = videoH264; //VStream
            else printf("[RTSP SERVER CHECK] no stream type... check capture devices input...\n");

            uv->state_video_rxtx = new h264_rtp_video_rxtx(&root_mod, video_exporter,
                                requested_compression, requested_encryption,
                                requested_receiver, recv_port_number, send_port_number,
                                ipv6, requested_mcast_if, requested_video_fec, requested_mtu,
                                packet_rate, avType);
        } else if (video_protocol == ULTRAGRID_RTP) {
                uv->state_video_rxtx = new ultragrid_rtp_video_rxtx(&root_mod, video_exporter,
                                requested_compression, requested_encryption,
                                requested_receiver, recv_port_number,
                                send_port_number, ipv6,
                                requested_mcast_if, requested_video_fec, requested_mtu,
                                packet_rate, decoder_mode, postprocess, uv->display_device);
        } else { // SAGE
                uv->state_video_rxtx = new sage_video_rxtx(&root_mod, video_exporter,
                                requested_compression, requested_receiver, sage_opts);

        }
=======
        try {
                if (video_protocol == IHDTV) {
                        struct vidcap *capture_device = NULL;
                        struct display *display_device = NULL;
                        if (rxtx_mode & MODE_SENDER)
                                capture_device = uv->capture_device;
                        if (rxtx_mode & MODE_RECEIVER)
                                display_device = uv->display_device;
                        uv->state_video_rxtx = new ihdtv_video_rxtx(&root_mod, video_exporter,
                                        requested_compression, capture_device,
                                        display_device, requested_mtu,
                                        argc, argv);
                }else if (video_protocol == H264_STD) {
                        uint8_t avType;
                        if(strcmp("none", vidcap_params_get_driver(vidcap_params_head)) != 0 && (strcmp("none",audio_send) != 0)) avType = 0; //AVStream
                        else if((strcmp("none",audio_send) != 0)) avType = 2; //AStream
                        else avType = 1; //VStream

                        uv->state_video_rxtx = new h264_rtp_video_rxtx(&root_mod, video_exporter,
                                        requested_compression, requested_encryption,
                                        requested_receiver, recv_port_number, send_port_number,
                                        ipv6, requested_mcast_if, requested_video_fec, requested_mtu,
                                        packet_rate, avType);
                } else if (video_protocol == ULTRAGRID_RTP) {
                        uv->state_video_rxtx = new ultragrid_rtp_video_rxtx(&root_mod, video_exporter,
                                        requested_compression, requested_encryption,
                                        requested_receiver, recv_port_number,
                                        send_port_number, ipv6,
                                        requested_mcast_if, requested_video_fec, requested_mtu,
                                        packet_rate, decoder_mode, postprocess, uv->display_device);
                } else { // SAGE
                        uv->state_video_rxtx = new sage_video_rxtx(&root_mod, video_exporter,
                                        requested_compression, requested_receiver, sage_opts);
>>>>>>> c91b3a48

                }

                if(rxtx_mode & MODE_RECEIVER) {
                        if (!uv->state_video_rxtx->supports_receiving()) {
                                fprintf(stderr, "Selected RX/TX mode doesn't support receiving.\n");
                                exit_uv(EXIT_FAILURE);
                                goto cleanup;
                        }
                        // init module here so as it is capable of receiving messages
                        if (pthread_create
                                        (&receiver_thread_id, NULL, video_rxtx::receiver_thread,
                                         (void *) uv->state_video_rxtx) != 0) {
                                perror("Unable to create display thread!\n");
                                exit_uv(EXIT_FAILURE);
                                goto cleanup;
                        } else {
                                receiver_thread_started = true;
                        }
                }

                if(rxtx_mode & MODE_SENDER) {
                        if (pthread_create
                                        (&capture_thread_id, NULL, capture_thread,
                                         (void *) &root_mod) != 0) {
                                perror("Unable to create capture thread!\n");
                                exit_uv(EXIT_FAILURE);
                                goto cleanup;
                        } else {
                                capture_thread_started = true;
                        }
                }

                if(audio_get_display_flags(uv->audio)) {
                        audio_register_put_callback(uv->audio, (void (*)(void *, struct audio_frame *)) display_put_audio_frame, uv->display_device);
                        audio_register_reconfigure_callback(uv->audio, (int (*)(void *, int, int,
                                                        int)) display_reconfigure_audio, uv->display_device);
                }

                // should be started after requested modules are able to respond after start
                control_start(control);

                if (strcmp("none", requested_display) != 0)
                        display_run(uv->display_device);
        } catch (string const &str) {
                cerr << str << endl;
                exit_status = EXIT_FAILURE;
        } catch (int i) {
                exit_status = i;
        }

cleanup:
        if (strcmp("none", requested_display) != 0 &&
                        receiver_thread_started)
                pthread_join(receiver_thread_id, NULL);

        if (rxtx_mode & MODE_SENDER
                        && capture_thread_started)
                pthread_join(capture_thread_id, NULL);

        /* also wait for audio threads */
        audio_join(uv->audio);
        if (uv->state_video_rxtx)
                uv->state_video_rxtx->join();

        if(uv->audio)
                audio_done(uv->audio);
        delete uv->state_video_rxtx;

        if (uv->capture_device)
                vidcap_done(uv->capture_device);
        if (uv->display_device)
                display_done(uv->display_device);

        video_export_destroy(video_exporter);

        free(export_dir);

        control_done(control);

        while  (vidcap_params_head) {
                struct vidcap_params *next = vidcap_params_get_next(vidcap_params_head);
                vidcap_params_free_struct(vidcap_params_head);
                vidcap_params_head = next;
        }

#ifdef HAVE_RTSP_SERVER
        if(rtsp_server) c_stop_server(rtsp_server);
#endif

        module_done(&root_mod);
        free(uv);

#if defined DEBUG && defined HAVE_LINUX
        muntrace();
#endif

#ifdef WIN32
	WSACleanup();
#endif

        printf("Exit\n");

        return exit_status;
}
<|MERGE_RESOLUTION|>--- conflicted
+++ resolved
@@ -943,53 +943,6 @@
                 rxtx_mode |= MODE_SENDER;
         }
 
-<<<<<<< HEAD
-        if(bitrate == 0) { // else packet_rate defaults to 13600 or so
-                bitrate = DEFAULT_BITRATE;
-        }
-
-        if(bitrate != -1) {
-                packet_rate = 1000 * requested_mtu * 8 / bitrate;
-        } else {
-                packet_rate = 0;
-        }
-
-        if (video_protocol == IHDTV) {
-                struct vidcap *capture_device = NULL;
-                struct display *display_device = NULL;
-                if (rxtx_mode & MODE_SENDER)
-                        capture_device = uv->capture_device;
-                if (rxtx_mode & MODE_RECEIVER)
-                        display_device = uv->display_device;
-                uv->state_video_rxtx = new ihdtv_video_rxtx(&root_mod, video_exporter,
-                                requested_compression, capture_device,
-                                display_device, requested_mtu,
-                                argc, argv);
-        }else if (video_protocol == H264_STD) {
-            rtps_types_t avType;
-            if(strcmp("none", vidcap_params_get_driver(vidcap_params_head)) != 0 && (strcmp("none",audio_send) != 0)) avType = avStdDyn; //AVStream
-            else if((strcmp("none",audio_send) != 0)) avType = audioPCMUdyn; //AStream
-            else if(strcmp("none", vidcap_params_get_driver(vidcap_params_head))) avType = videoH264; //VStream
-            else printf("[RTSP SERVER CHECK] no stream type... check capture devices input...\n");
-
-            uv->state_video_rxtx = new h264_rtp_video_rxtx(&root_mod, video_exporter,
-                                requested_compression, requested_encryption,
-                                requested_receiver, recv_port_number, send_port_number,
-                                ipv6, requested_mcast_if, requested_video_fec, requested_mtu,
-                                packet_rate, avType);
-        } else if (video_protocol == ULTRAGRID_RTP) {
-                uv->state_video_rxtx = new ultragrid_rtp_video_rxtx(&root_mod, video_exporter,
-                                requested_compression, requested_encryption,
-                                requested_receiver, recv_port_number,
-                                send_port_number, ipv6,
-                                requested_mcast_if, requested_video_fec, requested_mtu,
-                                packet_rate, decoder_mode, postprocess, uv->display_device);
-        } else { // SAGE
-                uv->state_video_rxtx = new sage_video_rxtx(&root_mod, video_exporter,
-                                requested_compression, requested_receiver, sage_opts);
-
-        }
-=======
         try {
                 if (video_protocol == IHDTV) {
                         struct vidcap *capture_device = NULL;
@@ -1003,10 +956,11 @@
                                         display_device, requested_mtu,
                                         argc, argv);
                 }else if (video_protocol == H264_STD) {
-                        uint8_t avType;
-                        if(strcmp("none", vidcap_params_get_driver(vidcap_params_head)) != 0 && (strcmp("none",audio_send) != 0)) avType = 0; //AVStream
-                        else if((strcmp("none",audio_send) != 0)) avType = 2; //AStream
-                        else avType = 1; //VStream
+                		rtps_types_t avType;
+                		if(strcmp("none", vidcap_params_get_driver(vidcap_params_head)) != 0 && (strcmp("none",audio_send) != 0)) avType = avStdDyn; //AVStream
+                		else if((strcmp("none",audio_send) != 0)) avType = audioPCMUdyn; //AStream
+                        else if(strcmp("none", vidcap_params_get_driver(vidcap_params_head))) avType = videoH264; //VStream
+           	            else printf("[RTSP SERVER CHECK] no stream type... check capture devices input...\n");
 
                         uv->state_video_rxtx = new h264_rtp_video_rxtx(&root_mod, video_exporter,
                                         requested_compression, requested_encryption,
@@ -1023,8 +977,6 @@
                 } else { // SAGE
                         uv->state_video_rxtx = new sage_video_rxtx(&root_mod, video_exporter,
                                         requested_compression, requested_receiver, sage_opts);
->>>>>>> c91b3a48
-
                 }
 
                 if(rxtx_mode & MODE_RECEIVER) {
