--- conflicted
+++ resolved
@@ -133,11 +133,7 @@
         bool                context_initialized;
         audio_codec_direction_t direction;
 };
-<<<<<<< HEAD
-#if defined __GNUC__ && ! defined __clang__ && defined _GLIBCXX_HAVE_BUILTIN_IS_AGGREGATE
-=======
 #ifdef __cpp_lib_is_aggregate
->>>>>>> 411563f1
 static_assert(is_aggregate_v<libavcodec_codec_state>, "ensure aggregate to allow aggregate initialization");
 #endif
 
