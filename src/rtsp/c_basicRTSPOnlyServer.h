--- conflicted
+++ resolved
@@ -73,15 +73,9 @@
 #endif
 
 EXTERNC typedef struct rtsp_serv {
-<<<<<<< HEAD
-    uint port;
-    struct module *mod;
-    pthread_t server_th;
-=======
 	unsigned int port;
 	struct module *mod;
 	pthread_t server_th;
->>>>>>> 3617920e
     uint8_t watch;
     uint8_t run;
     uint8_t avType;
@@ -91,10 +85,6 @@
 
 EXTERNC void c_stop_server(rtsp_serv_t* server);
 
-<<<<<<< HEAD
 EXTERNC rtsp_serv_t* init_rtsp_server(uint port, struct module *mod, uint8_t avType);
-=======
-EXTERNC rtsp_serv_t* init_rtsp_server(unsigned int port, struct module *mod);
->>>>>>> 3617920e
 
 #undef EXTERNC
