--- conflicted
+++ resolved
@@ -111,13 +111,12 @@
         unsigned int         tile_count;
 };
 
-<<<<<<< HEAD
 typedef enum h264_frame_type {
     INTRA,
     BFRAME,
     OTHER
 } h264_frame_type_t;
-=======
+
 enum fec_type {
         FEC_NONE = 0,
         FEC_MULT = 1,
@@ -137,7 +136,6 @@
                         unsigned int ss_ = 0) : type(type_), k(k_), m(m_), c(c_), seed(seed_), symbol_size(ss_) {}
 #endif
 };
->>>>>>> c91b3a48
 
 /**
  * @brief Struct video_frame represents a video frame and contains video description.
@@ -187,7 +185,6 @@
 
         //standard transport
         uint8_t isStd;
-<<<<<<< HEAD
         //H264 Standard transport
             // Config
         unsigned int h264_width;
@@ -203,15 +200,8 @@
         unsigned int h264_seqno;
             // Control
         h264_frame_type_t h264_frame_type;
-=======
-        //h264_params
-        uint8_t h264_bframe;
-        uint8_t h264_iframe;
-        int h264_width;
-        int h264_height;
 
         struct fec_desc fec_params;
->>>>>>> c91b3a48
 };
 
 /**
