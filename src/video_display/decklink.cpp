--- conflicted
+++ resolved
@@ -796,9 +796,7 @@
         bool                low_latency       = true;
 
         mutex               reconfiguration_lock; ///< for audio and video reconf to be mutually exclusive
-<<<<<<< HEAD
         bool                keep_device_defaults = false;
-=======
 
         AudioDriftFixer audio_drift_fixer{250, 25, 2700, 5, 5};
 
@@ -806,7 +804,6 @@
         int32_t             drift_since_last_correction;
         DecklinkAudioSummary audio_summary{};
 
->>>>>>> 11efbce6
  };
 
 static void show_help(bool full);
@@ -818,8 +815,7 @@
         int                             numDevices = 0;
 
         printf("Decklink (output) options:\n");
-<<<<<<< HEAD
-        cout << style::bold << fg::red << "\t-d decklink" << fg::reset << "[:device=<device(s)>][:Level{A|B}][:3D][:audio_level={line|mic}][:half-duplex][:HDR[=<t>]]\n" << style::reset;
+        cout << style::bold << fg::red << "\t-d decklink" << fg::reset << "[:device=<device(s)>][:Level{A|B}][:3D][:audio_level={line|mic}][:half-duplex][:HDR[=<t>][:maxresample=<N>][:minresample=<N>][:targetbuffer=<N>][:drift_fix]]\n" << style::reset;
         cout << style::bold << fg::red << "\t-d decklink" << fg::reset << ":[full]help\n" << style::reset;
         cout << "Options:\n";
         cout << style::bold << "\tfullhelp" << style::reset << "\tdisplay additional options and more details\n";
@@ -830,19 +826,11 @@
         cout << style::bold << "\thalf-duplex" << style::reset
                 << "\tset a profile that allows maximal number of simultaneous IOs\n";
         cout << style::bold << "\tHDR[=HDR|PQ|HLG|<int>|help]" << style::reset << " - enable HDR metadata (optionally specifying EOTF, int 0-7 as per CEA 861.), help for extended help\n";
-=======
-        cout << style::bold << fg::red << "\t-d decklink" << fg::reset << "[:fullhelp][:device=<device(s)>][:timecode][:<X>-link][:Level{A|B}][:3D[:HDMI3DPacking=<packing>]][:audio_level={line|mic}][:conversion=<fourcc>][:Use1080PsF][:[no-]low-latency][:profile=<X>|:half-duplex][:quad-[no-]square][:HDR[=<t>]][:maxresample=<N>][:minresample=<N>][:targetbuffer=<N>][:drift_fix]\n" << style::reset;
-        cout << "Options:\n";
-        cout << style::bold << "\tfullhelp" << style::reset << " displays help for further options\n";
-        cout << style::bold << "\t<device(s)>" << style::reset << " is comma-separated indices or names of output devices\n";
-        cout << style::bold << "\tsingle-link/dual-link/quad-link" << style::reset << " specifies if the video output will be in a single-link (HD/3G/6G/12G), dual-link HD-SDI mode or quad-link HD/3G/6G/12G\n";
-        cout << style::bold << "\tLevelA/LevelB" << style::reset << " specifies 3G-SDI output level\n";
         cout << style::bold << "\tdrift_fix" << style::reset << " activates a drift fix for the Decklink cards. The decklink card clocks will slowly drift overtime which can eventually cause a\n";
         cout << "\tbuffer underflow or overflow. A dynamic resampler is utilised in order to stretch (or reduce) audio by a small amount to counter the drift.\n";
         cout << style::bold << "\tmaxresample=<N> - " << style::reset << "The maximum amount the resample delta can be when scaling is applied. Measured in Hz.\n";
         cout << style::bold << "\tminresample=<N> - " << style::reset << "The minimum amount the resample delta can be when scaling is applied. Measured in Hz.\n";
         cout << style::bold << "\ttargetbuffer=<N> - " << style::reset << "The target amount of samples to have in the buffer (per channel).\n";
->>>>>>> 11efbce6
         if (!full) {
                 cout << style::bold << "\tconversion" << style::reset << "\toutput size conversion, use '-d decklink:fullhelp' for list of conversions\n";
                 cout << "\t(other options available, use \"fullhelp\" to see complete list of options)\n";
@@ -878,13 +866,7 @@
                         << style::bold << "keep" << style::reset << " to disable automatic selection.\n";
                 cout << style::bold << "\tkeep-settings" << style::reset << "\tdo not apply any DeckLink settings by UG than required (keep user-selected defaults)\n";
         }
-<<<<<<< HEAD
-
-=======
-        cout << style::bold << "\thalf-duplex" << style::reset
-                << " - set a profile that allows maximal number of simultaneous IOs\n";
-        cout << "\nIf " << style::bold << "audio_level" << style::reset << " is " << style::bold << "mic" << style::reset << " audio analog level is set to maximum attenuation on audio output.\n";
->>>>>>> 11efbce6
+
         cout << "Recognized pixel formats:";
         for_each(uv_to_bmd_codec_map.cbegin(), uv_to_bmd_codec_map.cend(), [](auto const &i) { cout << " " << style::bold << get_codec_name(i.first) << style::reset; } );
         cout << "\n";
@@ -1144,21 +1126,8 @@
         auto t1 = chrono::high_resolution_clock::now();
         LOG(LOG_LEVEL_DEBUG) << MOD_NAME "putf - " << i << " frames buffered, lasted " << setprecision(2) << chrono::duration_cast<chrono::duration<double>>(t1 - t0).count() * 1000.0 << " ms.\n";
 
-<<<<<<< HEAD
-        if (chrono::duration_cast<chrono::seconds>(t1 - s->t0).count() > 5) {
-                LOG(LOG_LEVEL_VERBOSE) << MOD_NAME << s->state.at(0).delegate->frames_late << " frames late, "
-=======
         if (chrono::duration_cast<chrono::seconds>(t1 - s->t0).count() > 1) {
-                double seconds = chrono::duration_cast<chrono::duration<double>>(t1 - s->t0).count();
-                double fps = (s->frames - s->frames_last) / seconds;
-                if (log_level <= LOG_LEVEL_INFO) {
-                        log_msg(LOG_LEVEL_INFO, MOD_NAME "%lu frames in %g seconds = %g FPS\n",
-                                        s->frames - s->frames_last, seconds, fps);
-                } else {
-                        LOG(LOG_LEVEL_DEBUG) << MOD_NAME << s->frames - s->frames_last <<
-                                " frames in " << seconds << " seconds = " << fps << " FPS ("
-                                << s->state.at(0).delegate->frames_late << " late, "
->>>>>>> 11efbce6
+                LOG(LOG_LEVEL_DEBUG) << MOD_NAME << s->state.at(0).delegate->frames_late << " frames late, "
                                 << s->state.at(0).delegate->frames_dropped << " dropped, "
                                 << s->state.at(0).delegate->frames_flushed << " flushed cumulative\n";
                 s->t0 = t1;
@@ -1605,10 +1574,8 @@
                                         return false;
                                 }
                         }
-<<<<<<< HEAD
                 } else if (strstr(ptr, "keep-settings") == ptr) {
                         s->keep_device_defaults = true;
-=======
                 } else if (strstr(ptr, "drift_fix") == ptr) {
                         s->audio_drift_fixer.m_enabled = true;
                 }
@@ -1628,7 +1595,6 @@
                         parse_uint32(ptr + strlen("targetbuffer="), "targetbuffer",&target_buffer, TARGET_BUFFER_DEFAULT);
                         s->audio_drift_fixer.set_target_buffer(target_buffer);
                         LOG(LOG_LEVEL_INFO) << MOD_NAME << "Set Target Buffer to be " << target_buffer << " samples in buffer (per channel)\n";
->>>>>>> 11efbce6
                 } else {
                         log_msg(LOG_LEVEL_ERROR, MOD_NAME "Warning: unknown options in config string.\n");
                         return false;
@@ -1945,6 +1911,7 @@
                 s->buffer_pool.frame_queue.pop();
                 delete tmp;
         }
+
         delete s->timecode;
 
         delete s;
