/*
 * FILE:    main.c
 * AUTHORS: Colin Perkins    <csp@csperkins.org>
 *          Ladan Gharai     <ladan@isi.edu>
 *          Martin Benes     <martinbenesh@gmail.com>
 *          Lukas Hejtmanek  <xhejtman@ics.muni.cz>
 *          Petr Holub       <hopet@ics.muni.cz>
 *          Milos Liska      <xliska@fi.muni.cz>
 *          Jiri Matela      <matela@ics.muni.cz>
 *          Dalibor Matura   <255899@mail.muni.cz>
 *          Ian Wesley-Smith <iwsmith@cct.lsu.edu>
 *
 * Copyright (c) 2005-2010 CESNET z.s.p.o.
 * Copyright (c) 2001-2004 University of Southern California
 * Copyright (c) 2003-2004 University of Glasgow
 *
 * Redistribution and use in source and binary forms, with or without
 * modification, is permitted provided that the following conditions
 * are met:
 * 
 * 1. Redistributions of source code must retain the above copyright
 *    notice, this list of conditions and the following disclaimer.
 * 
 * 2. Redistributions in binary form must reproduce the above copyright
 *    notice, this list of conditions and the following disclaimer in the
 *    documentation and/or other materials provided with the distribution.
 * 
 * 3. All advertising materials mentioning features or use of this software
 *    must display the following acknowledgement:
 * 
 *      This product includes software developed by the University of Southern
 *      California Information Sciences Institute. This product also includes
 *      software developed by CESNET z.s.p.o.
 * 
 * 4. Neither the name of the University nor of the Institute may be used
 *    to endorse or promote products derived from this software without
 *    specific prior written permission.
 * 
 * THIS SOFTWARE IS PROVIDED BY THE AUTHORS AND CONTRIBUTORS
 * "AS IS" AND ANY EXPRESSED OR IMPLIED WARRANTIES, INCLUDING,
 * BUT NOT LIMITED TO, THE IMPLIED WARRANTIES OF MERCHANTABILITY
 * AND FITNESS FOR A PARTICULAR PURPOSE ARE DISCLAIMED. IN NO
 * EVENT SHALL THE AUTHORS OR CONTRIBUTORS BE LIABLE FOR ANY DIRECT,
 * INDIRECT, INCIDENTAL, SPECIAL, EXEMPLARY, OR CONSEQUENTIAL DAMAGES
 * (INCLUDING, BUT NOT LIMITED TO, PROCUREMENT OF SUBSTITUTE GOODS OR
 * SERVICES; LOSS OF USE, DATA, OR PROFITS; OR BUSINESS INTERRUPTION)
 * HOWEVER CAUSED AND ON ANY THEORY OF LIABILITY, WHETHER IN
 * CONTRACT, STRICT LIABILITY, OR TORT (INCLUDING NEGLIGENCE OR
 * OTHERWISE) ARISING IN ANY WAY OUT OF THE USE OF THIS SOFTWARE,
 * EVEN IF ADVISED OF THE POSSIBILITY OF SUCH DAMAGE.
 *
 */

#include <string.h>
#include <stdlib.h>
#include <getopt.h>
#include "config.h"
#include "config_unix.h"
#include "config_win32.h"
#include "debug.h"
#include "perf.h"
#include "rtp/decoders.h"
#include "rtp/rtp.h"
#include "rtp/rtp_callback.h"
#include "rtp/pbuf.h"
#include "video_codec.h"
#include "video_capture.h"
#include "video_display.h"
#include "video_display/sdl.h"
#include "video_compress.h"
#include "video_decompress.h"
#include "pdb.h"
#include "tv.h"
#include "transmit.h"
#include "tfrc.h"
#include "ihdtv/ihdtv.h"
#include "compat/platform_semaphore.h"
#include "audio/audio.h"

#define EXIT_FAIL_USAGE		1
#define EXIT_FAIL_UI   		2
#define EXIT_FAIL_DISPLAY	3
#define EXIT_FAIL_CAPTURE	4
#define EXIT_FAIL_NETWORK	5
#define EXIT_FAIL_TRANSMIT	6
#define EXIT_FAIL_COMPRESS	7
#define EXIT_FAIL_DECODER	8

#define PORT_BASE               5004
#define PORT_AUDIO              5006

struct state_uv {
        struct rtp **network_devices;
        unsigned int connections_count;
        
        struct vidcap *capture_device;
        struct timeval start_time, curr_time;
        struct pdb *participants;
        
        char *decoder_mode;
        char *postprocess;
        
        uint32_t ts;
        struct tx *tx;
        struct display *display_device;
        char *compress_options;
        int requested_compression;
        const char *requested_display;
        const char *requested_capture;
        unsigned requested_mtu;
        
        int use_ihdtv_protocol;

        struct state_audio *audio;
};

long packet_rate = 13600;
volatile int should_exit = FALSE;
volatile int wait_to_finish = FALSE;
volatile int threads_joined = FALSE;
static int exit_status = EXIT_SUCCESS;

uint32_t RTT = 0;               /* this is computed by handle_rr in rtp_callback */
struct video_frame *frame_buffer = NULL;
uint32_t hd_color_spc = 0;

long frame_begin[2];

int uv_argc;
char **uv_argv;
static struct state_uv *uv_state;

void list_video_display_devices(void);
void list_video_capture_devices(void);
struct display *initialize_video_display(const char *requested_display,
                                                char *fmt, unsigned int flags);
struct vidcap *initialize_video_capture(const char *requested_capture,
                                               char *fmt, unsigned int flags);

#ifndef WIN32
static void signal_handler(int signal)
{
        debug_msg("Caught signal %d\n", signal);
        exit_uv(0);
        return;
}
#endif                          /* WIN32 */

void _exit_uv(int status);

void _exit_uv(int status) {
        exit_status = status;
        wait_to_finish = TRUE;
        should_exit = TRUE;
        if(!threads_joined) {
                if(uv_state->capture_device)
                        vidcap_finish(uv_state->capture_device);
                if(uv_state->display_device)
                        display_finish(uv_state->display_device);
                if(uv_state->audio)
                        audio_finish(uv_state->audio);
        }
        wait_to_finish = FALSE;
}

void (*exit_uv)(int status) = _exit_uv;

static void usage(void)
{
        /* TODO -c -p -b are deprecated options */
        printf("\nUsage: uv [-d <display_device>] [-t <capture_device>] [-r <audio_playout>] [-s <audio_caputre>] \n");
        printf("          [-m <mtu>] [-c] [-i] [-M <video_mode>] [-p <postprocess>] [-f <FEC_options>] address(es)\n\n");
        printf
            ("\t-d <display_device>        \tselect display device, use '-d help' to get\n");
        printf("\t                         \tlist of supported devices\n");
        printf("\n");
        printf
            ("\t-t <capture_device>        \tselect capture device, use '-t help' to get\n");
        printf("\t                         \tlist of supported devices\n");
        printf("\n");
        printf("\t-c <cfg>                 \tcompress video (see '-c help')\n");
        printf("\n");
        printf("\t-i                       \tiHDTV compatibility mode\n");
        printf("\n");
        printf("\t-r <playback_device>     \tAudio playback device (see '-r help')\n");
        printf("\n");
        printf("\t-s <capture_device>      \tAudio capture device (see '-s help')\n");
        printf("\n");
        printf("\t-j <settings>            \tJACK Audio Connection Kit settings (see '-j help')\n");
        printf("\n");
        printf("\t-M <video_mode>          \treceived video mode (eg tiled-4K, 3D, dual-link)\n");
        printf("\n");
        printf("\t-p <postprocess>         \tpostprocess module\n");
        printf("\n");
        printf("\t-f <settings>            \tconfig forward error checking, currently \"XOR:<leap>:<nr_streams>\" or \"mult:<nr>\"\n");
        printf("\n");
        printf("\taddress(es)              \tdestination address\n");
        printf("\n");
        printf("\t                         \tIf comma-separated list of addresses\n");
        printf("\t                         \tis entered, video frames are split\n");
        printf("\t                         \tand chunks are sent/received independently.\n");
        printf("\n");
}

void list_video_display_devices()
{
        int i;
        display_type_t *dt;

        printf("Available display devices:\n");
        display_init_devices();
        for (i = 0; i < display_get_device_count(); i++) {
                dt = display_get_device_details(i);
                printf("\t%s\n", dt->name);
        }
        display_free_devices();
}

struct display *initialize_video_display(const char *requested_display,
                                                char *fmt, unsigned int flags)
{
        struct display *d;
        display_type_t *dt;
        display_id_t id = 0;
        int i;
        
        if(!strcmp(requested_display, "none"))
                 id = display_get_null_device_id();

        if (display_init_devices() != 0) {
                printf("Unable to initialise devices\n");
                abort();
        } else {
                debug_msg("Found %d display devices\n",
                          display_get_device_count());
        }
        for (i = 0; i < display_get_device_count(); i++) {
                dt = display_get_device_details(i);
                if (strcmp(requested_display, dt->name) == 0) {
                        id = dt->id;
                        debug_msg("Found device\n");
                        break;
                } else {
                        debug_msg("Device %s does not match %s\n", dt->name,
                                  requested_display);
                }
        }
        if(i == display_get_device_count()) {
                fprintf(stderr, "WARNING: Selected '%s' display card "
                        "was not found.\n", requested_display);
                return NULL;
        }
        display_free_devices();

        d = display_init(id, fmt, flags);
        return d;
}

void list_video_capture_devices()
{
        int i;
        struct vidcap_type *vt;

        printf("Available capture devices:\n");
        vidcap_init_devices();
        for (i = 0; i < vidcap_get_device_count(); i++) {
                vt = vidcap_get_device_details(i);
                printf("\t%s\n", vt->name);
        }
        vidcap_free_devices();
}

struct vidcap *initialize_video_capture(const char *requested_capture,
                                               char *fmt, unsigned int flags)
{
        struct vidcap_type *vt;
        vidcap_id_t id = 0;
        int i;
        
        if(!strcmp(requested_capture, "none"))
                id = vidcap_get_null_device_id();

        vidcap_init_devices();
        for (i = 0; i < vidcap_get_device_count(); i++) {
                vt = vidcap_get_device_details(i);
                if (strcmp(vt->name, requested_capture) == 0) {
                        id = vt->id;
                        break;
                }
        }
        if(i == vidcap_get_device_count()) {
                fprintf(stderr, "WARNING: Selected '%s' capture card "
                        "was not found.\n", requested_capture);
                return NULL;
        }
        vidcap_free_devices();

        return vidcap_init(id, fmt, flags);
}

static struct rtp **initialize_network(char *addrs, struct pdb *participants)
{
	struct rtp **devices = NULL;
        double rtcp_bw = 5 * 1024 * 1024;       /* FIXME */
	int ttl = 255;
	char *saveptr = NULL;
	char *addr;
	char *tmp;
	int required_connections, index;
        int port = PORT_BASE;

	tmp = strdup(addrs);
	if(strtok_r(tmp, ",", &saveptr) == NULL) {
		free(tmp);
		return NULL;
	}
	else required_connections = 1;
	while(strtok_r(NULL, ",", &saveptr) != NULL)
		++required_connections;

	free(tmp);
	tmp = strdup(addrs);

	devices = (struct rtp **) 
		malloc((required_connections + 1) * sizeof(struct rtp *));

	for(index = 0, addr = strtok_r(addrs, ",", &saveptr); 
		index < required_connections;
		++index, addr = strtok_r(NULL, ",", &saveptr), port += 2)
	{
                if (port == PORT_AUDIO)
                        port += 2;
		devices[index] = rtp_init(addr, port, port, ttl, rtcp_bw, 
                                FALSE, rtp_recv_callback, 
                                (void *)participants);
		if (devices[index] != NULL) {
			rtp_set_option(devices[index], RTP_OPT_WEAK_VALIDATION, 
				TRUE);
			rtp_set_sdes(devices[index], rtp_my_ssrc(devices[index]),
				RTCP_SDES_TOOL,
				PACKAGE_STRING, strlen(PACKAGE_STRING));
			pdb_add(participants, rtp_my_ssrc(devices[index]));
		}
		else {
			int index_nest;
			for(index_nest = 0; index_nest < index; ++index_nest) {
				rtp_done(devices[index_nest]);
			}
			free(devices);
			devices = NULL;
		}
	}
	if(devices != NULL) devices[index] = NULL;
	free(tmp);
        
        return devices;
}

static void destroy_devices(struct rtp ** network_devices)
{
	struct rtp ** current = network_devices;
        if(!network_devices)
                return;
	while(*current != NULL) {
		rtp_done(*current++);
	}
	free(network_devices);
}

static struct tx *initialize_transmit(unsigned requested_mtu, char *fec)
{
        /* Currently this is trivial. It'll get more complex once we */
        /* have multiple codecs and/or error correction.             */
        return tx_init(requested_mtu, fec);
}

static void *ihdtv_reciever_thread(void *arg)
{
        ihdtv_connection *connection = (ihdtv_connection *) ((void **)arg)[0];
        struct display *display_device = (struct display *)((void **)arg)[1];

        while (!should_exit) {
                if (ihdtv_recieve
                    (connection, frame_buffer->tiles[0].data, frame_buffer->tiles[0].data_len))
                        return 0;       // we've got some error. probably empty buffer
                display_put_frame(display_device, frame_buffer->tiles[0].data);
                frame_buffer = display_get_frame(display_device);
        }
        return 0;
}

static void *ihdtv_sender_thread(void *arg)
{
        ihdtv_connection *connection = (ihdtv_connection *) ((void **)arg)[0];
        struct vidcap *capture_device = (struct vidcap *)((void **)arg)[1];
        struct video_frame *tx_frame;
        struct audio_frame *audio;

        while (!should_exit) {
                if ((tx_frame = vidcap_grab(capture_device, &audio)) != NULL) {
                        ihdtv_send(connection, tx_frame, 9000000);      // FIXME: fix the use of frame size!!
                        free(tx_frame);
                } else {
                        fprintf(stderr,
                                "Error recieving frame from capture device\n");
                        return 0;
                }
        }

        return 0;
}

static void *receiver_thread(void *arg)
{
        struct state_uv *uv = (struct state_uv *)arg;

        struct pdb_e *cp;
        struct timeval timeout;
        int fr;
        int i = 0;
        int ret;
        unsigned int tiles_post = 0;
        struct timeval last_tile_received = {0, 0};
<<<<<<< HEAD
        struct state_decoder *dec_state;
=======
        struct state_decoder *dec_state = NULL;
>>>>>>> 9bd06839

        initialize_video_decompress();
        dec_state = decoder_init(uv->decoder_mode, uv->postprocess);
        if(!dec_state) {
                fprintf(stderr, "Error initializing decoder ('-M' option).\n");
                exit_uv(1);
        } else {
                decoder_register_video_display(dec_state, uv->display_device);
        }

        fr = 1;

        while (!should_exit) {
                /* Housekeeping and RTCP... */
                gettimeofday(&uv->curr_time, NULL);
                uv->ts = tv_diff(uv->curr_time, uv->start_time) * 90000;
                rtp_update(uv->network_devices[0], uv->curr_time);
                rtp_send_ctrl(uv->network_devices[0], uv->ts, 0, uv->curr_time);

                /* Receive packets from the network... The timeout is adjusted */
                /* to match the video capture rate, so the transmitter works.  */
                if (fr) {
                        gettimeofday(&uv->curr_time, NULL);
                        frame_begin[i] = uv->curr_time.tv_usec;
                        fr = 0;
                }

                timeout.tv_sec = 0;
                timeout.tv_usec = 999999 / 59.94;
                ret = rtp_recv_poll_r(uv->network_devices, &timeout, uv->ts);

                /*
                   if (ret == FALSE) {
                   printf("Failed to receive data\n");
                   }
                 */

                /* Decode and render for each participant in the conference... */
                cp = pdb_iter_init(uv->participants);
                while (cp != NULL) {
                        if (tfrc_feedback_is_due(cp->tfrc_state, uv->curr_time)) {
                                debug_msg("tfrc rate %f\n",
                                          tfrc_feedback_txrate(cp->tfrc_state,
                                                               uv->curr_time));
                        }

                        /* Decode and render video... */
                        if (pbuf_decode
                            (cp->playout_buffer, uv->curr_time, frame_buffer,
                             i, dec_state)) {
                                tiles_post++;
                                /* we have data from all connections we need */
                                if(tiles_post == uv->connections_count) 
                                {
                                        tiles_post = 0;
                                        gettimeofday(&uv->curr_time, NULL);
                                        fr = 1;
                                        display_put_frame(uv->display_device,
                                                          (char *) frame_buffer);
                                        i = (i + 1) % 2;
                                        frame_buffer =
                                            display_get_frame(uv->display_device);
                                }
                                last_tile_received = uv->curr_time;
                        }
                        pbuf_remove(cp->playout_buffer, uv->curr_time);
                        cp = pdb_iter_next(uv->participants);
                }
                pdb_iter_done(uv->participants);

                /* TIMEOUT - we won't wait for next tiles */
                if(tiles_post > 1 && tv_diff(uv->curr_time, last_tile_received) > 
                                999999 / 59.94 / uv->connections_count) {
                        tiles_post = 0;
                        gettimeofday(&uv->curr_time, NULL);
                        fr = 1;
                        display_put_frame(uv->display_device,
                                          frame_buffer->tiles[0].data);
                        i = (i + 1) % 2;
                        frame_buffer =
                            display_get_frame(uv->display_device);
                        last_tile_received = uv->curr_time;
                }
        }
        
        decoder_destroy(dec_state);

        return 0;
}

static void *sender_thread(void *arg)
{
        struct state_uv *uv = (struct state_uv *)arg;

        struct video_frame *tx_frame, *splitted_frames = NULL;
        struct audio_frame *audio;
        //struct video_frame *splitted_frames = NULL;
        int tile_y_count;
        
        struct compress_state *compression; 
        compression = compress_init(uv->compress_options);
        if(uv->requested_compression
                        && compression == NULL) {
                fprintf(stderr, "Error initializing compression.\n");
                exit_uv(0);
        }

        tile_y_count = uv->connections_count;

        /* we have more than one connection */
        if(tile_y_count > 1) {
                /* it is simply stripping frame */
                splitted_frames = vf_alloc(tile_y_count);
        }

        while (!should_exit) {
                /* Capture and transmit video... */
                tx_frame = vidcap_grab(uv->capture_device, &audio);
                if (tx_frame != NULL) {
                        if(audio) {
                                audio_sdi_send(uv->audio, audio);
                        }
                        //TODO: Unghetto this
                        if (uv->requested_compression) {
                                tx_frame = compress_frame(compression, tx_frame);
                        }
                        if(!tx_frame)
                                continue;
                        if(uv->connections_count == 1) { /* normal case - only one connection */
                                tx_send(uv->tx, tx_frame, 
                                                uv->network_devices[0]);
                        } else { /* split */
                                int i;

                                //assert(frame_count == 1);
                                vf_split_horizontal(splitted_frames, tx_frame,
                                               tile_y_count);
                                for (i = 0; i < tile_y_count; ++i) {
                                        tx_send_tile(uv->tx, splitted_frames, i,
                                                        uv->network_devices[i]);
                                }
                        }
                }
        }
        vf_free(splitted_frames);
        
        compress_done(compression);

        return NULL;
}

int main(int argc, char *argv[])
{

#if defined HAVE_SCHED_SETSCHEDULER && defined USE_RT
        struct sched_param sp;
#endif
        char *network_device = NULL;

        char *capture_cfg = NULL;
        char *display_cfg = NULL;
        char *audio_send = NULL;
        char *audio_recv = NULL;
        char *jack_cfg = NULL;
        char *requested_fec = NULL;
        char *save_ptr = NULL;
        
        struct state_uv *uv;
        int ch;
        
        pthread_t receiver_thread_id, sender_thread_id;
        unsigned vidcap_flags = 0,
                 display_flags = 0;

        if (argc == 1) {
                usage();
                return EXIT_FAIL_USAGE;
        }

        uv_argc = argc;
        uv_argv = argv;

        static struct option getopt_options[] = {
                {"display", required_argument, 0, 'd'},
                {"capture", required_argument, 0, 't'},
                {"mtu", required_argument, 0, 'm'},
                {"mode", required_argument, 0, 'M'},
                {"version", no_argument, 0, 'v'},
                {"compress", required_argument, 0, 'c'},
                {"ihdtv", no_argument, 0, 'i'},
                {"receive", required_argument, 0, 'r'},
                {"send", required_argument, 0, 's'},
                {"help", no_argument, 0, 'h'},
                {"jack", required_argument, 0, 'j'},
                {"fec", required_argument, 0, 'f'},
                {0, 0, 0, 0}
        };
        int option_index = 0;

        //      uv = (struct state_uv *) calloc(1, sizeof(struct state_uv));
        uv = (struct state_uv *)malloc(sizeof(struct state_uv));
        uv_state = uv;

        uv->audio = NULL;
        uv->ts = 0;
        uv->display_device = NULL;
        uv->requested_display = "none";
        uv->requested_capture = "none";
        uv->requested_compression = FALSE;
        uv->compress_options = NULL;
        uv->decoder_mode = NULL;
        uv->postprocess = NULL;
        uv->requested_mtu = 0;
        uv->use_ihdtv_protocol = 0;
        uv->participants = NULL;
        uv->tx = NULL;
        uv->network_devices = NULL;

        perf_init();
        perf_record(UVP_INIT, 0);

        while ((ch =
                getopt_long(argc, argv, "d:t:m:r:s:vc:ihj:M:p:f:", getopt_options,
                            &option_index)) != -1) {
                switch (ch) {
                case 'd':
                        if (!strcmp(optarg, "help")) {
                                list_video_display_devices();
                                return 0;
                        }
                        uv->requested_display = strtok_r(optarg, ":", &save_ptr);
                        if(save_ptr && strlen(save_ptr) > 0)
                                display_cfg = save_ptr;
                        break;
                case 't':
                        if (!strcmp(optarg, "help")) {
                                list_video_capture_devices();
                                return 0;
                        }
                        uv->requested_capture = strtok_r(optarg, ":", &save_ptr);
                        if(save_ptr && strlen(save_ptr) > 0)
                                capture_cfg = save_ptr;
                        break;
                case 'm':
                        uv->requested_mtu = atoi(optarg);
                        break;
                case 'M':
                        uv->decoder_mode = optarg;
                        break;
                case 'p':
                        uv->postprocess = optarg;
                        break;
                case 'v':
                        printf("%s\n", PACKAGE_STRING);
                        return EXIT_SUCCESS;
                case 'c':
                        uv->requested_compression = TRUE;
                        uv->compress_options = optarg;
                        break;
                case 'i':
                        uv->use_ihdtv_protocol = 1;
                        printf("setting ihdtv protocol\n");
                        break;
                case 'r':
                        audio_recv = optarg;                       
                        break;
                case 's':
                        audio_send = optarg;
                        break;
                case 'j':
                        jack_cfg = optarg;
                        break;
                case 'f':
                        requested_fec = optarg;
                        break;
		case 'h':
			usage();
			return 0;
                case '?':
                        break;
                default:
                        usage();
                        return EXIT_FAIL_USAGE;
                }
        }
        
        argc -= optind;
        argv += optind;


        if (uv->use_ihdtv_protocol) {
                if ((argc != 0) && (argc != 1) && (argc != 2)) {
                        usage();
                        return EXIT_FAIL_USAGE;
                }
        } else {
                if (argc == 0) {
                        network_device = strdup("localhost");
                } else {
                        network_device = (char *) argv[0];
                }
        }

        uv->audio = audio_cfg_init (network_device, audio_send, audio_recv, jack_cfg);
        if(!uv->audio)
                goto cleanup;

        if(audio_does_send_sdi(uv->audio))
                vidcap_flags |= VIDCAP_FLAG_ENABLE_AUDIO;
        if(audio_does_receive_sdi(uv->audio))
                display_flags |= DISPLAY_FLAG_ENABLE_AUDIO;

        printf("%s\n", PACKAGE_STRING);
        printf("Display device: %s\n", uv->requested_display);
        printf("Capture device: %s\n", uv->requested_capture);
        printf("MTU           : %d\n", uv->requested_mtu);
        /*printf("Compression   : ");
        if (uv->requested_compression) {
                printf("%s", get_compress_name(uv->compression));
        } else {
                printf("none");
        }
        printf("\n");*/

        if (uv->use_ihdtv_protocol)
                printf("Network protocol: ihdtv\n");
        else
                printf("Network protocol: ultragrid rtp\n");

        gettimeofday(&uv->start_time, NULL);

        uv->participants = pdb_init();

        if ((uv->capture_device =
                        initialize_video_capture(uv->requested_capture, capture_cfg, vidcap_flags)) == NULL) {
                printf("Unable to open capture device: %s\n",
                       uv->requested_capture);
                exit_status = EXIT_FAIL_CAPTURE;
                goto cleanup;
        }
        printf("Video capture initialized-%s\n", uv->requested_capture);

        if ((uv->display_device =
             initialize_video_display(uv->requested_display, display_cfg, display_flags)) == NULL) {
                printf("Unable to open display device: %s\n",
                       uv->requested_display);
                exit_status = EXIT_FAIL_DISPLAY;
                goto cleanup;
        }

        printf("Display initialized-%s\n", uv->requested_display);

#ifndef WIN32
        signal(SIGINT, signal_handler);
        signal(SIGTERM, signal_handler);
        signal(SIGQUIT, signal_handler);
        signal(SIGHUP, signal_handler);
        signal(SIGABRT, signal_handler);
#endif

#ifdef USE_RT
#ifdef HAVE_SCHED_SETSCHEDULER
        sp.sched_priority = sched_get_priority_max(SCHED_FIFO);
        if (sched_setscheduler(0, SCHED_FIFO, &sp) != 0) {
                printf("WARNING: Unable to set real-time scheduling\n");
        }
#else
        printf("WARNING: System does not support real-time scheduling\n");
#endif /* HAVE_SCHED_SETSCHEDULER */
#endif /* USE_RT */         

        if (uv->use_ihdtv_protocol) {
                ihdtv_connection tx_connection, rx_connection;

                printf("Initializing ihdtv protocol\n");

                // we cannot act as both together, because parameter parsing whould have to be revamped
                if ((strcmp("none", uv->requested_display) != 0)
                    && (strcmp("none", uv->requested_capture) != 0)) {
                        printf
                            ("Error: cannot act as both sender and reciever together in ihdtv mode\n");
                        return -1;
                }

                void *rx_connection_and_display[] =
                    { (void *)&rx_connection, (void *)uv->display_device };
                void *tx_connection_and_display[] =
                    { (void *)&tx_connection, (void *)uv->capture_device };

                if (uv->requested_mtu == 0)     // mtu not specified on command line
                {
                        uv->requested_mtu = 8112;       // not really a mtu, but a video-data payload per packet
                }

                if (strcmp("none", uv->requested_display) != 0) {
                        if (ihdtv_init_rx_session
                            (&rx_connection, (argc == 0) ? NULL : argv[0],
                             (argc ==
                              0) ? NULL : ((argc == 1) ? argv[0] : argv[1]),
                             3000, 3001, uv->requested_mtu) != 0) {
                                fprintf(stderr,
                                        "Error initializing reciever session\n");
                                return 1;
                        }

                        if (pthread_create
                            (&receiver_thread_id, NULL, ihdtv_reciever_thread,
                             rx_connection_and_display) != 0) {
                                fprintf(stderr,
                                        "Error creating reciever thread. Quitting\n");
                                return 1;
                        }
                }

                if (strcmp("none", uv->requested_capture) != 0) {
                        if (argc == 0) {
                                fprintf(stderr,
                                        "Error: specify the destination address\n");
                                usage();
                                return EXIT_FAIL_USAGE;
                        }

                        if (ihdtv_init_tx_session
                            (&tx_connection, argv[0],
                             (argc == 2) ? argv[1] : argv[0],
                             uv->requested_mtu) != 0) {
                                fprintf(stderr,
                                        "Error initializing sender session\n");
                                return 1;
                        }

                        if (pthread_create
                            (&sender_thread_id, NULL, ihdtv_sender_thread,
                             tx_connection_and_display) != 0) {
                                fprintf(stderr,
                                        "Error creating sender thread. Quitting\n");
                                return 1;
                        }
                }

                while (!should_exit)
                        sleep(1);

        } else {
                if ((uv->network_devices =
                     initialize_network(network_device, uv->participants)) == NULL) {
                        printf("Unable to open network\n");
                        exit_status = EXIT_FAIL_NETWORK;
                        goto cleanup;
                } else {
                        struct rtp **item;
                        uv->connections_count = 0;
                        /* only count how many connections has initialize_network opened */
                        for(item = uv->network_devices; *item != NULL; ++item)
                                ++uv->connections_count;
                }

                if (uv->requested_mtu == 0)     // mtu wasn't specified on the command line
                {
                        uv->requested_mtu = 1500;       // the default value for rpt
                }

                if ((uv->tx = initialize_transmit(uv->requested_mtu, requested_fec)) == NULL) {
                        printf("Unable to initialize transmitter\n");
                        exit_status = EXIT_FAIL_TRANSMIT;
                        goto cleanup;
                }

                /* following block only shows help (otherwise initialized in receiver thread */
                if((uv->postprocess && strstr(uv->postprocess, "help") != NULL) || 
                                (uv->decoder_mode && strstr(uv->decoder_mode, "help") != NULL)) {
                        struct state_decoder *dec = decoder_init(uv->decoder_mode, uv->postprocess);
                        decoder_destroy(dec);
                        exit_status = EXIT_SUCCESS;
                        goto cleanup;
                }
                /* following block only shows help (otherwise initialized in sender thread */
                if(uv->requested_compression && strstr(uv->compress_options,"help") != NULL) {
                        struct compress_state *compression = compress_init(uv->compress_options);
                        compress_done(compression);
                        exit_status = EXIT_SUCCESS;
                        goto cleanup;
                }
                        
                if (strcmp("none", uv->requested_display) != 0) {
                        if (pthread_create
                            (&receiver_thread_id, NULL, receiver_thread,
                             (void *)uv) != 0) {
                                perror("Unable to create display thread!\n");
                                exit_status = 1;
                                goto cleanup;
                        }
                }
                if (strcmp("none", uv->requested_capture) != 0) {
                        if (pthread_create
                            (&sender_thread_id, NULL, sender_thread,
                             (void *)uv) != 0) {
                                perror("Unable to create capture thread!\n");
                                exit_status = 1;
                                goto cleanup;
                        }
                }
        }
        
        if(audio_does_receive_sdi(uv->audio)) {
                audio_register_get_callback(uv->audio, (struct audio_frame * (*)(void *)) display_get_audio_frame, uv->display_device);
                audio_register_put_callback(uv->audio, (void (*)(void *, struct audio_frame *)) display_put_audio_frame, uv->display_device);
        }

        if (strcmp("none", uv->requested_display) != 0)
                display_run(uv->display_device);

        if (strcmp("none", uv->requested_display) != 0)
                pthread_join(receiver_thread_id, NULL);

        if (strcmp("none", uv->requested_capture) != 0 || uv->requested_compression)
                pthread_join(sender_thread_id, NULL);
        
        /* also wait for audio threads */
        audio_join(uv->audio);

cleanup:
        while(wait_to_finish)
                ;
        threads_joined = TRUE;

        if(uv->audio)
                audio_done(uv->audio);
        if(uv->tx)
                tx_done(uv->tx);
	if(uv->network_devices)
                destroy_devices(uv->network_devices);
        if(uv->capture_device)
                vidcap_done(uv->capture_device);
        if(uv->display_device)
                display_done(uv->display_device);
        if (uv->participants != NULL)
                pdb_destroy(&uv->participants);
        printf("Exit\n");

        return exit_status;
}<|MERGE_RESOLUTION|>--- conflicted
+++ resolved
@@ -421,11 +421,7 @@
         int ret;
         unsigned int tiles_post = 0;
         struct timeval last_tile_received = {0, 0};
-<<<<<<< HEAD
-        struct state_decoder *dec_state;
-=======
         struct state_decoder *dec_state = NULL;
->>>>>>> 9bd06839
 
         initialize_video_decompress();
         dec_state = decoder_init(uv->decoder_mode, uv->postprocess);
