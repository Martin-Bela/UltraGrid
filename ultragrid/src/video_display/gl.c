--- conflicted
+++ resolved
@@ -331,16 +331,10 @@
 		free(tmp);
 	}
 
-<<<<<<< HEAD
         s->frame = vf_alloc(1);
         s->tile = vf_get_tile(s->frame, 0);
-        s->tile->data = NULL;
-=======
-        s->frame = vf_alloc(1, 1);
-        s->tile = tile_get(s->frame, 0, 0);
         s->buffers[0] = NULL;
         s->buffers[1] = NULL;
->>>>>>> af87e8ea
         
         s->frames = 0ul;
         gettimeofday(&s->tv, NULL);
