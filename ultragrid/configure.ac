--- conflicted
+++ resolved
@@ -17,7 +17,6 @@
 AC_C_CHAR_UNSIGNED
 
 AC_CHECK_HEADERS(stropts.h sys/filio.h sys/wait.h)
-
 
 # -------------------------------------------------------------------------------------------------
 LINKER=
@@ -925,10 +924,6 @@
 	[rtdxt_req=$enableval],
         [rtdxt_req=yes])
 
-SAVED_CFLAGS=$CFLAGS
-SAVED_CPPFLAGS=$CPPFLAGS
-CFLAGS+=" $X_CFLAGS"
-CPPFLAGS+=" $X_CFLAGS"
 SAVED_LIBS=$LIBS
 LIBS+=" $X_LIBS"
 
@@ -938,45 +933,42 @@
 AC_CHECK_HEADER(GL/gl.h, FOUND_GL_H=yes)
 AC_CHECK_LIB(GL, glXCreateNewContext, FOUND_GLX_L=yes)
 
-# not Mac
+# Linux
 if test $rtdxt_req = yes -a "$HAVE_X11" = yes -a "$FOUND_GLEW_L" = yes -a "$FOUND_GLEW_H" = yes -a "$FOUND_GLX_L" = yes -a "$FOUND_GLX_H" = yes \
-        -a "$FOUND_GL_H" = yes -a `expr "$host_os" : ".*darwin.*"` -eq 0
-then
+        -a "$FOUND_GL_H" = yes -a "$system" = Linux
+then
+        RTDXT_COMMON_OBJ="src/glx_common.o"
         RTDXT_LIB=" -lGLEW -lGL -lX11"
+        rtdxt=yes
+else
+        LIBS=$SAVED_LIBS
+fi
+
+# Mac
+if test $rtdxt_req = yes -a  "$system" = MacOSX
+then
+	RTDXT_LIB="-framework GLUT -framework OpenGL -framework Cocoa"
+    AC_DEFINE([HAVE_DXT_GLSL], [1], [Build with DXT_GLSL support])    
+        DXT_GLSL_CFLAGS="-std=gnu99"
+    rtdxt=yes
+fi
+
+# common
+if test $rtdxt = yes
+then
         AC_DEFINE([HAVE_DXT_GLSL], [1], [Build with DXT_GLSL support])
-        RTDXT_COMMON_OBJ="../dxt_compress/dxt_common.o ../dxt_compress/dxt_util.o src/glx_common.o"
+        RTDXT_COMMON_OBJ+="../dxt_compress/dxt_util.o"
         RTDXT_COMPRESS_OBJ="../dxt_compress/dxt_encoder.o src/video_compress/dxt_glsl.o"
         RTDXT_DECOMPRESS_OBJ="../dxt_compress/dxt_decoder.o src/video_decompress/dxt_glsl.o"
         DXT_GLSL_CFLAGS="-std=gnu99"
         AC_SUBST(RTDXT_COMPRESS_LIB_TARGET, "lib/ultragrid/vcompress_rtdxt.so.$video_compress_abi_version")
         AC_SUBST(RTDXT_DECOMPRESS_LIB_TARGET, "lib/ultragrid/vdecompress_rtdxt.so.$video_decompress_abi_version")
-        rtdxt=yes
-else # not found or mac, for which we don't need it
-        CFLAGS=$SAVED_CFLAGS
-        CPPFLAGS=$SAVED_CPPFLAGS
-        LIBS=$SAVED_LIBS
-fi
-<<<<<<< HEAD
-
-# Mac
-if test $rtdxt_req = yes -a  `expr "$host_os" : ".*darwin.*"` -gt 0
-then
-	LIBS+=" -framework GLUT -framework OpenGL -framework Cocoa"
-        AC_DEFINE([HAVE_DXT_GLSL], [1], [Build with DXT_GLSL support])
-        DXT_GLSL_OBJS="../dxt_compress/dxt_encoder.o ../dxt_compress/dxt_decoder.o  \
-../dxt_compress/dxt_common.o ../dxt_compress/dxt_util.o src/video_compress/dxt_glsl.o src/video_decompress/dxt_glsl.o"
-        DXT_GLSL_CFLAGS="-std=gnu99"
-        rtdxt=yes
-fi
-
-
-AC_SUBST(DXT_GLSL_OBJS)
-=======
+fi    
+
 AC_SUBST(RTDXT_COMMON_OBJ)
 AC_SUBST(RTDXT_COMPRESS_OBJ)
 AC_SUBST(RTDXT_DECOMPRESS_OBJ)
 AC_SUBST(RTDXT_LIB)
->>>>>>> 6d8bac52
 AC_SUBST(DXT_GLSL_CFLAGS)
 
 # -------------------------------------------------------------------------------------------------
